--- conflicted
+++ resolved
@@ -13,18 +13,7 @@
     data     = list(range(2))
     printer.log(logMessage, 3)
     printer.warning(warningMessage)
-<<<<<<< HEAD
-    for i, item in enumerate(data):
-        printer.show_progress(i, len(data)-1, verboseMessages=[('(%s data members remaining)' % (len(data) - (i + 1)))])
-        printer.log(logMessage)
-        if i == 1:
-            printer.error(errorMessage)
-        for i, item in enumerate(data):
-            printer.show_progress(i, len(data)-1, messageLevel=2)
-        printer.end_progress()
-    printer.end_progress()
-=======
-    with printer.progress_logging(1):
+   with printer.progress_logging(1):
         for i, item in enumerate(data):
 	    printer.show_progress(i, len(data)-1, verboseMessages=[('(%s data members remaining)' % (len(data) - (i + 1)))])
 	    printer.log(logMessage)
@@ -33,7 +22,6 @@
             with printer.progress_logging(2):
 	        for i, item in enumerate(data):
 	            printer.show_progress(i, len(data)-1, messageLevel=2)
->>>>>>> 57b29aa7
 
 def _to_temp_file(printer):
     data     = list(range(2))
