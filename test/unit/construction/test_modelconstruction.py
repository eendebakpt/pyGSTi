--- conflicted
+++ resolved
@@ -5,11 +5,8 @@
 
 import pygsti
 import pygsti.construction.modelconstruction as mc
-<<<<<<< HEAD
 import pygsti.objects.operation as op
-=======
 import pygsti.tools.basistools as bt
->>>>>>> 91f37eb5
 
 
 class ModelConstructionTester(BaseCase):
