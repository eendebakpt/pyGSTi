--- conflicted
+++ resolved
@@ -37,7 +37,7 @@
     """
 
     def __init__(self, dim, gates, preps, effects, povm_identity, spamdefs,
-                 remainderLabel):
+                 remainderLabel, identityLabel):
         """
         Construct a new GateSetCalculator object.
 
@@ -69,8 +69,12 @@
         remainderLabel : string
             A string that may appear in the values of spamdefs to designate
             special behavior.
+
+        identityLabel : string
+            The string used to designate the identity POVM vector.
         """
         self._remainderLabel = remainderLabel
+        self._identityLabel = identityLabel
         self.dim = dim
         self.gates = gates
         self.preps = preps
@@ -2849,16 +2853,11 @@
         return (vdp[0], vp[0]) if returnPr else vdp[0]
 
 
-<<<<<<< HEAD
-    def frobeniusdist(self, otherCalc, transformMx=None,
-                      gateWeight=1.0, spamWeight=1.0, normalize=True,indGateWeightD = None):
-=======
     def bulk_dprobs(self, evalTree,
                     returnPr=False,clipTo=None,
                     check=False,comm=None,
                     wrtFilter=None, wrtBlockSize=None):
 
->>>>>>> 402cbcc6
         """
         Construct a dictionary containing the bulk-probability-
         derivatives for every spam label (each possible
@@ -2913,33 +2912,11 @@
             ``dprobs[SL] = bulk_dpr(SL,evalTree,gates,G0,SPAM,SP0,returnPr,clipTo,check)``
             for each spam label (string) SL.
         """
-<<<<<<< HEAD
-        d = 0; T = transformMx
-        nSummands = 0.0
-        if indGateWeightD == None:
-            indGateWeightD = {gateLabel:1.0 for gateLabel in self.gates}
-#        else:
-#            print indGateWeightD
-        if T is not None:
-#            print "Here!"
-            Ti = _nla.inv(T)
-            for gateLabel in self.gates:
-                d += gateWeight * _gt.frobeniusdist2(_np.dot(
-                    Ti,_np.dot(self.gates[gateLabel],T)),
-                    otherCalc.gates[gateLabel] )
-                nSummands += gateWeight * _np.size(self.gates[gateLabel])
-
-            for (lbl,rhoV) in self.preps.iteritems(): 
-                d += spamWeight * _gt.frobeniusdist2(_np.dot(Ti,rhoV),
-                                                     otherCalc.preps[lbl])
-                nSummands += spamWeight * _np.size(rhoV)
-=======
         spam_label_rows = \
             { spamLabel: i for (i,spamLabel) in enumerate(self.spamdefs) }
         nGateStrings = evalTree.num_final_strings()
         nDerivCols = self.tot_params
         nSpamLabels = len(self.spamdefs)
->>>>>>> 402cbcc6
 
         vdp = _np.empty( (nSpamLabels,nGateStrings,nDerivCols), 'd' )
         vp = _np.empty( (nSpamLabels,nGateStrings), 'd' ) if returnPr else None
@@ -2952,17 +2929,8 @@
             return { spamLabel: (vdp[i],vp[i]) \
                      for (i,spamLabel) in enumerate(self.spamdefs) }
         else:
-<<<<<<< HEAD
-            for gateLabel in self.gates:
-#                print gateLabel, indGateWeightD[gateLabel]
-                d += indGateWeightD[gateLabel] * gateWeight * _gt.frobeniusdist2(self.gates[gateLabel],
-                                                     otherCalc.gates[gateLabel])
-#                nSummands += indGateWeightD[gateLabel] * gateWeight * _np.size(self.gates[gateLabel])
-                nSummands += gateWeight * _np.size(self.gates[gateLabel])
-=======
             return { spamLabel: vdp[i] \
                      for (i,spamLabel) in enumerate(self.spamdefs) }
->>>>>>> 402cbcc6
 
 
 
@@ -3375,7 +3343,8 @@
 
 
     def frobeniusdist(self, otherCalc, transformMx=None,
-                      gateWeight=1.0, spamWeight=1.0, normalize=True):
+                      gateWeight=1.0, spamWeight=1.0, itemWeights=None,
+                      normalize=True):
         """
         Compute the weighted frobenius norm of the difference between two
         gatesets.  Differences in each corresponding gate matrix and spam
@@ -3402,6 +3371,13 @@
         spamWeight : float, optional
            weighting factor for differences between elements of spam vectors.
 
+        itemWeights : dict, optional
+           Dictionary of weighting factors for individual gates and spam operators.
+           Weights are applied multiplicatively to the squared differences, i.e.,
+           (*before* the final square root is taken).  Keys can be gate, state
+           preparation, POVM effect, or spam labels.  Values are floating point
+           numbers.  By default, weights are set by gateWeight and spamWeight.
+
         normalize : bool, optional
            if True (the default), the frobenius difference is defined by the
            sum of weighted squared-differences divided by the number of
@@ -3413,52 +3389,61 @@
         """
         d = 0; T = transformMx
         nSummands = 0.0
+
         if T is not None:
             Ti = _nla.inv(T)
             for gateLabel in self.gates:
-                d += gateWeight * _gt.frobeniusdist2(_np.dot(
+                wt = itemWeights.get(gateLabel, gateWeight)
+                d += wt * _gt.frobeniusdist2(_np.dot(
                     Ti,_np.dot(self.gates[gateLabel],T)),
                     otherCalc.gates[gateLabel] )
-                nSummands += gateWeight * _np.size(self.gates[gateLabel])
+                nSummands += wt * _np.size(self.gates[gateLabel])
 
             for (lbl,rhoV) in self.preps.items():
-                d += spamWeight * _gt.frobeniusdist2(_np.dot(Ti,rhoV),
-                                                     otherCalc.preps[lbl])
-                nSummands += spamWeight * _np.size(rhoV)
+                wt = itemWeights.get(lbl, spamWeight)
+                d += wt * _gt.frobeniusdist2(_np.dot(Ti,rhoV),
+                                             otherCalc.preps[lbl])
+                nSummands += wt * _np.size(rhoV)
 
             for (lbl,Evec) in self.effects.items():
-                d += spamWeight * _gt.frobeniusdist2(_np.dot(
+                wt = itemWeights.get(lbl, spamWeight)
+                d += wt * _gt.frobeniusdist2(_np.dot(
                     _np.transpose(T),Evec),otherCalc.effects[lbl])
-                nSummands += spamWeight * _np.size(Evec)
+                nSummands += wt * _np.size(Evec)
 
             if self.povm_identity is not None:
-                d += spamWeight * _gt.frobeniusdist2(_np.dot(
+                wt = itemWeights.get(self._identitylabel, spamWeight)
+                d += wt * _gt.frobeniusdist2(_np.dot(
                     _np.transpose(T),self.povm_identity),otherCalc.povm_identity)
-                nSummands += spamWeight * _np.size(self.povm_identity)
+                nSummands += wt * _np.size(self.povm_identity)
 
         else:
             for gateLabel in self.gates:
-                d += gateWeight * _gt.frobeniusdist2(self.gates[gateLabel],
-                                                     otherCalc.gates[gateLabel])
-                nSummands += gateWeight * _np.size(self.gates[gateLabel])
+                wt = itemWeights.get(gateLabel, gateWeight)
+                d += wt * _gt.frobeniusdist2(self.gates[gateLabel],
+                                             otherCalc.gates[gateLabel])
+                nSummands += wt * _np.size(self.gates[gateLabel])
 
             for (lbl,rhoV) in self.preps.items():
-                d += spamWeight * _gt.frobeniusdist2(rhoV,
-                                      otherCalc.preps[lbl])
-                nSummands += spamWeight *  _np.size(rhoV)
+                wt = itemWeights.get(lbl, spamWeight)
+                d += wt * _gt.frobeniusdist2(rhoV,
+                                             otherCalc.preps[lbl])
+                nSummands += wt *  _np.size(rhoV)
 
             for (lbl,Evec) in self.effects.items():
-                d += spamWeight * _gt.frobeniusdist2(Evec,otherCalc.effects[lbl])
-                nSummands += spamWeight * _np.size(Evec)
+                wt = itemWeights.get(lbl, spamWeight)
+                d += wt * _gt.frobeniusdist2(Evec,otherCalc.effects[lbl])
+                nSummands += wt * _np.size(Evec)
 
             if self.povm_identity is not None and \
                otherCalc.povm_identity is not None:
-                d += spamWeight * _gt.frobeniusdist2(self.povm_identity,
-                                                     otherCalc.povm_identity)
-                nSummands += spamWeight * _np.size(self.povm_identity)
+                wt = itemWeights.get(self._identitylabel, spamWeight)
+                d += wt * _gt.frobeniusdist2(self.povm_identity,
+                                             otherCalc.povm_identity)
+                nSummands += wt * _np.size(self.povm_identity)
 
         if normalize and nSummands > 0:
-            return _np.sqrt( d / float(nSummands) )
+            return _np.sqrt( d / nSummands )
         else:
             return _np.sqrt(d)
 
