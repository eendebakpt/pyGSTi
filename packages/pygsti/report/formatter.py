--- conflicted
+++ resolved
@@ -194,12 +194,6 @@
                     self.custom[1][argname] = self.specs[argname] 
             else:
                 if has_argname(argname, self.custom): # If custom is a lone callable (not a tuple)
-<<<<<<< HEAD
-                # Create keyword dictionary for custom, modifiying it to be a tuple (function, kwargs)
-                    self.custom = (self.custom, {argname : self.specs[argname]})
-        return self.custom[0](label, **self.custom[1])
-
-=======
                 # Create keyword dictionary for custom, modifiying it to be a tuple 
                 #   (function, kwargs)
                     self.custom = (self.custom, {argname : self.specs[argname]})         
@@ -209,7 +203,6 @@
 class PrecisionFormatter(ParameterizedFormatter):
     def __init__(self, custom):
         super(PrecisionFormatter, self).__init__(custom, ['precision', 'polarprecision'])
->>>>>>> 7ed821a7
 
 # Formatter class that requires a scratchDirectory from an instance of FormatSet for saving figures to
 class FigureFormatter(ParameterizedFormatter):
@@ -276,17 +269,10 @@
 
 #DEPRECATED?
 # 'normal' formatting but round to 2 decimal places
-<<<<<<< HEAD
-FormatSet.formatDict['Rounded'] = {
-    'html'  : Formatter(custom=(html_value,  {'precision' : 2})), # return custom(label, precision=2) (Since formatstring is just '%s')
-    'latex' : Formatter(custom=(latex_value, {'precision' : 2})),
-    'text'  : no_format,
-=======
 FormatSet.formatDict['Rounded'] = { 
     'html'  : Formatter(custom=(html_value,  {'precision' : 2})), 
     'latex' : Formatter(custom=(latex_value, {'precision' : 2})), 
     'text'  : no_format, 
->>>>>>> 7ed821a7
     'ppt'   : Formatter(custom=(ppt_value,   {'precision' : 2}))}
 
 # Similar to the above two formatdicts, 
@@ -487,17 +473,10 @@
 def _pre_fmt_template(formatname):
     return Formatter(custom=(_pre_format, {'formatname' : formatname}))
 
-<<<<<<< HEAD
-FormatSet.formatDict['Pre'] = {
-    'html'   : _pre_fmt_template('html'), # As opposed to: Formatter(custom=(_pre_format, {'formatname' : html}))
-    'latex'  : _pre_fmt_template('latex'),#   or def _pre_html(label): return label['html']
-    'text'   : _pre_fmt_template('text'),
-=======
 FormatSet.formatDict['Pre'] = { 
     'html'   : _pre_fmt_template('html'), 
     'latex'  : _pre_fmt_template('latex'),
     'text'   : _pre_fmt_template('text'), 
->>>>>>> 7ed821a7
     'ppt'    : _pre_fmt_template('ppt')}
 
 
