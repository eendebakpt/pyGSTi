--- conflicted
+++ resolved
@@ -419,15 +419,6 @@
         x = list(_np.random.multinomial(1,co2Qgatesprob))
         twoqubitgates_or_nestedco2Qgates = co2Qgates[x.index(1)]
     
-<<<<<<< HEAD
-    # The special case where the selected Co2QGs contains no gates or Co2QGs.
-    if len(twoqubitgates_or_nestedCo2QGs) == 0:
-          twoqubitgates = twoqubitgates_or_nestedCo2QGs
-    # If it's a nested sector, sample uniformly from the nested Co2QGs.
-    elif isinstance(twoqubitgates_or_nestedCo2QGs[0],list):
-        twoqubitgates = twoqubitgates_or_nestedCo2QGs[_np.random.randint(0,len(twoqubitgates_or_nestedCo2QGs))]
-    # If it's not a list of "Co2QGs" (lists) then this is the list of gates to use.
-=======
     # The special case where the selected co2Qgates contains no gates or co2Qgates.
     if len(twoqubitgates_or_nestedco2Qgates) == 0:
           twoqubitgates = twoqubitgates_or_nestedco2Qgates
@@ -435,7 +426,6 @@
     elif type(twoqubitgates_or_nestedco2Qgates[0]) == list:
         twoqubitgates = twoqubitgates_or_nestedco2Qgates[_np.random.randint(0,len(twoqubitgates_or_nestedco2Qgates))]
     # If it's not a list of "co2Qgates" (lists) then this is the list of gates to use.
->>>>>>> f9c7e877
     else:
         twoqubitgates = twoqubitgates_or_nestedco2Qgates
     
