--- conflicted
+++ resolved
@@ -89,11 +89,7 @@
     for s in circuit_list:
         nSamples = input_data_set[s].total
         if generation_method == 'parametric':
-<<<<<<< HEAD
-            ps = input_model.probabilites(s)
-=======
             ps = input_model.probabilities(s)
->>>>>>> dfd8a142
         elif generation_method == 'nonparametric':
             ps = {ol: input_data_set[s].fraction(ol) for ol in outcome_labels}
         pList = _np.array([_np.clip(ps[outcomeLabel], 0, 1) for outcomeLabel in outcome_labels])
