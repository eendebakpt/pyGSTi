"""
GST Protocol objects
"""
#***************************************************************************************************
# Copyright 2015, 2019 National Technology & Engineering Solutions of Sandia, LLC (NTESS).
# Under the terms of Contract DE-NA0003525 with NTESS, the U.S. Government retains certain rights
# in this software.
# Licensed under the Apache License, Version 2.0 (the "License"); you may not use this file except
# in compliance with the License.  You may obtain a copy of the License at
# http://www.apache.org/licenses/LICENSE-2.0 or in the LICENSE file in the root pyGSTi directory.
#***************************************************************************************************

import collections as _collections
import copy as _copy
import os as _os
import pickle as _pickle
import time as _time
import warnings as _warnings

import numpy as _np
from scipy.stats import chi2 as _chi2

from pygsti.baseobjs.profiler import DummyProfiler as _DummyProfiler
from pygsti.baseobjs.nicelyserializable import NicelySerializable as _NicelySerializable
from pygsti.protocols.estimate import Estimate as _Estimate
from pygsti.protocols import protocol as _proto
from pygsti.protocols.modeltest import ModelTest as _ModelTest
from pygsti import algorithms as _alg
from pygsti import circuits as _circuits
from pygsti import io as _io
from pygsti import models as _models
from pygsti import optimize as _opt
from pygsti import tools as _tools
from pygsti import baseobjs as _baseobjs
from pygsti.processors import QuditProcessorSpec as _QuditProcessorSpec
from pygsti.modelmembers import operations as _op
from pygsti.models import Model as _Model
from pygsti.models.gaugegroup import GaugeGroup as _GaugeGroup, GaugeGroupElement as _GaugeGroupElement
from pygsti.objectivefns import objectivefns as _objfns, wildcardbudget as _wild
from pygsti.circuits.circuitlist import CircuitList as _CircuitList
from pygsti.baseobjs.resourceallocation import ResourceAllocation as _ResourceAllocation
from pygsti.modelmembers import states as _states, povms as _povms
from pygsti.tools.legacytools import deprecate as _deprecated_fn


#For results object:
ROBUST_SUFFIX_LIST = [".robust", ".Robust", ".robust+", ".Robust+"]
DEFAULT_BAD_FIT_THRESHOLD = 2.0


class HasProcessorSpec(object):
    """
    Adds to an experiment design a `processor_spec` attribute

    Parameters
    ----------
    processorspec_filename_or_obj : QuditProcessorSpec or str
        The processor API used by this experiment design.
    """

    def __init__(self, processorspec_filename_or_obj):
        self.processor_spec = _load_pspec(processorspec_filename_or_obj) \
            if (processorspec_filename_or_obj is not None) else None
        self.auxfile_types['processor_spec'] = 'serialized-object'

    @_deprecated_fn('This function stub will be removed soon.')
    def create_target_model(self, gate_type='auto', prep_type='auto', povm_type='auto'):
        """
        Deprecated function.
        """
        raise NotImplementedError(("This function has been removed because is was an API hack.  To properly create"
                                   " a model from a processor spec, you should use one of the model creation functions"
                                   " in pygsti.models.modelconstruction"))


class GateSetTomographyDesign(_proto.CircuitListsDesign, HasProcessorSpec):
    """
    Minimal experiment design needed for GST

    Parameters
    ----------
    processorspec_filename_or_obj : QuditProcessorSpec or str
        The processor API used by this experiment design.

    circuit_lists : list or PlaquetteGridCircuitStructure
        A list whose elements are themselves lists of :class:`Circuit`
        objects, specifying the data that needs to be taken.  Alternatively,
        a single :class:`PlaquetteGridCircuitStructure` object containing
        a sequence of circuits lists, each at a different "x" value (usually
        the maximum circuit depth).

    all_circuits_needing_data : list, optional
        A list of all the circuits in `circuit_lists` typically with duplicates removed.

    qubit_labels : tuple, optional
        The qubits that this experiment design applies to. If None, the line labels
        of the first circuit is used.

    nested : bool, optional
        Whether the elements of `circuit_lists` are nested, e.g. whether
        `circuit_lists[i]` is a subset of `circuit_lists[i+1]`.  This
        is useful to know because certain operations can be more efficient
        when it is known that the lists are nested.

    remove_duplicates : bool, optional
        Whether to remove duplicates when automatically creating
        all the circuits that need data (this argument isn't used
        when `all_circuits_needing_data` is given).
    """

    def __init__(self, processorspec_filename_or_obj, circuit_lists, all_circuits_needing_data=None,
                 qubit_labels=None, nested=False, remove_duplicates=True):
        super().__init__(circuit_lists, all_circuits_needing_data, qubit_labels, nested, remove_duplicates)
        HasProcessorSpec.__init__(self, processorspec_filename_or_obj)

    def map_qubit_labels(self, mapper):
        """
        Creates a new experiment design whose circuits' qubit labels are updated according to a given mapping.

        Parameters
        ----------
        mapper : dict or function
            A dictionary whose keys are the existing self.qubit_labels values
            and whose value are the new labels, or a function which takes a
            single (existing qubit-label) argument and returns a new qubit-label.

        Returns
        -------
        GateSetTomographyDesign
        """
        mapped_processorspec = self.processor_spec.map_qubit_labels(mapper)
        mapped_circuits = [c.map_state_space_labels(mapper) for c in self.all_circuits_needing_data]
        mapped_circuit_lists = [[c.map_state_space_labels(mapper) for c in circuit_list]
                                for circuit_list in self.circuit_lists]
        mapped_qubit_labels = self._mapped_qubit_labels(mapper)
        return GateSetTomographyDesign(mapped_processorspec, mapped_circuit_lists, mapped_circuits,
                                       mapped_qubit_labels, self.nested, remove_duplicates=False)


class StandardGSTDesign(GateSetTomographyDesign):
    """
    Standard GST experiment design consisting of germ-powers sandwiched between fiducials.

    Parameters
    ----------
    processorspec_filename_or_obj : QuditProcessorSpec or str
        The processor API used by this experiment design.

    prep_fiducial_list_or_filename : list or str
        A list of preparation fiducial :class:`Circuit`s or the path to a filename containing them.

    meas_fiducial_list_or_filename : list or str
        A list of measurement fiducial :class:`Circuit`s or the path to a filename containing them.

    germ_list_or_filename : list or str
        A list of germ :class:`Circuit`s or the path to a filename containing them.

    max_lengths : list
        List of integers, one per LSGST iteration, which set truncation lengths
        for repeated germ strings.  The list of circuits for the i-th LSGST
        iteration includes the repeated germs truncated to the L-values *up to*
        and including the i-th one.

    germ_length_limits : dict, optional
        A dictionary limiting the max-length values used for specific germs.
        Keys are germ sequences and values are integers.  For example, if
        this argument is `{('Gx',): 4}` and `max_length_list = [1,2,4,8,16]`,
        then the germ `('Gx',)` is only repeated using max-lengths of 1, 2,
        and 4 (whereas other germs use all the values in `max_length_list`).

    fiducial_pairs : list of 2-tuples or dict, optional
        Specifies a subset of all fiducial string pairs (prepStr, effectStr)
        to be used in the circuit lists.  If a list, each element of
        fid_pairs is a (iPrepStr, iEffectStr) 2-tuple of integers, each
        indexing a string within prep_strs and effect_strs, respectively, so
        that prepStr = prep_strs[iPrepStr] and effectStr =
        effect_strs[iEffectStr].  If a dictionary, keys are germs (elements
        of germ_list) and values are lists of 2-tuples specifying the pairs
        to use for that germ.

    keep_fraction : float, optional
        The fraction of fiducial pairs selected for each germ-power base
        string.  The default includes all fiducial pairs.  Note that
        for each germ-power the selected pairs are *different* random
        sets of all possible pairs (unlike fid_pairs, which specifies the
        *same* fiducial pairs for *all* same-germ base strings).  If
        fid_pairs is used in conjuction with keep_fraction, the pairs
        specified by fid_pairs are always selected, and any additional
        pairs are randomly selected.

    keep_seed : int, optional
        The seed used for random fiducial pair selection (only relevant
        when keep_fraction < 1).

    include_lgst : boolean, optional
        If true, then the starting list (only applicable when
        `nest == True`) is the list of LGST strings rather than the
        empty list.  This means that when `nest == True`, the LGST
        sequences will be included in all the lists.

    nest : boolean, optional
        If True, the GST circuit lists are "nested", meaning
        that each successive list of circuits contains all the gate
        strings found in previous lists (and usually some additional
        new ones).  If False, then the returned circuit list for maximum
        length == L contains *only* those circuits specified in the
        description above, and *not* those for previous values of L.

    circuit_rules : list, optional
        A list of `(find,replace)` 2-tuples which specify circuit-label replacement
        rules.  Both `find` and `replace` are tuples of operation labels (or `Circuit` objects).

    op_label_aliases : dictionary, optional
        Dictionary whose keys are operation label "aliases" and whose values are tuples
        corresponding to what that operation label should be expanded into before querying
        the dataset.  This information is stored within the returned circuit
        structures.  Defaults to the empty dictionary (no aliases defined)
        e.g. op_label_aliases['Gx^3'] = ('Gx','Gx','Gx')

    dscheck : DataSet, optional
        A data set which filters the circuits used for GST. When a standard-GST
        circuit is missing from this `DataSet`, action is taken according to
        `action_if_missing`.

    action_if_missing : {"raise","drop"}, optional
        The action to take when a desired circuit is missing from
        `dscheck` (only relevant when `dscheck` is not None).  "raise" causes
        a ValueError to be raised; "drop" causes the missing sequences to be
        dropped from the returned set.

    qubit_labels : tuple, optional
        The qubits that this experiment design applies to. If None, the line labels
        of the first circuit is used.

    verbosity : int, optional
        The level of output to print to stdout.

    add_default_protocol : bool, optional
        Whether a default :class:`StandardGST` protocol should be added to this
        experiment design.  Setting this to True makes it easy to analyze the data
        (after it's gathered) corresponding to this design via a :class:`DefaultRunner`.
    """

    def __init__(self, processorspec_filename_or_obj, prep_fiducial_list_or_filename, meas_fiducial_list_or_filename,
                 germ_list_or_filename, max_lengths, germ_length_limits=None, fiducial_pairs=None, keep_fraction=1,
                 keep_seed=None, include_lgst=True, nest=True, circuit_rules=None, op_label_aliases=None,
                 dscheck=None, action_if_missing="raise", qubit_labels=None, verbosity=0,
                 add_default_protocol=False):

        #Get/load fiducials and germs
        prep, meas, germs = _load_fiducials_and_germs(
            prep_fiducial_list_or_filename,
            meas_fiducial_list_or_filename,
            germ_list_or_filename)
        self.prep_fiducials = prep
        self.meas_fiducials = meas
        self.germs = germs
        self.maxlengths = max_lengths
        self.germ_length_limits = germ_length_limits
        self.include_lgst = include_lgst
        self.aliases = op_label_aliases
        self.circuit_rules = circuit_rules

        #Hardcoded for now... - include so gets written when serialized
        self.truncation_method = "whole germ powers"
        self.nested = nest

        #FPR support
        self.fiducial_pairs = fiducial_pairs
        self.fpr_keep_fraction = keep_fraction
        self.fpr_keep_seed = keep_seed

        #TODO: add a line_labels arg to create_lsgst_circuit_lists and pass qubit_labels in?
        processor_spec_or_model = _load_pspec_or_model(processorspec_filename_or_obj)
        lists = _circuits.create_lsgst_circuit_lists(
            processor_spec_or_model, self.prep_fiducials, self.meas_fiducials, self.germs,
            self.maxlengths, self.fiducial_pairs, self.truncation_method, self.nested,
            self.fpr_keep_fraction, self.fpr_keep_seed, self.include_lgst,
            self.aliases, self.circuit_rules, dscheck, action_if_missing,
            self.germ_length_limits, verbosity)
        #FUTURE: add support for "advanced options" (probably not in __init__ though?):
        # trunc_scheme=advancedOptions.get('truncScheme', "whole germ powers")

        try:
            processor_spec = processor_spec_or_model.create_processor_spec() \
                if isinstance(processor_spec_or_model, _Model) else processor_spec_or_model
        except Exception:
            _warnings.warn("Given model failed to create a processor spec for StdGST experiment design!")
            processor_spec = None  # allow this to bail out

        super().__init__(processor_spec, lists, None, qubit_labels, self.nested)
        self.auxfile_types['prep_fiducials'] = 'text-circuit-list'
        self.auxfile_types['meas_fiducials'] = 'text-circuit-list'
        self.auxfile_types['germs'] = 'text-circuit-list'
        self.auxfile_types['germ_length_limits'] = 'circuit-str-json'
        self.auxfile_types['fiducial_pairs'] = 'circuit-str-json'
        if add_default_protocol:
            self.add_default_protocol(StandardGST(name='StdGST'))

    def copy_with_maxlengths(self, max_lengths, germ_length_limits=None,
                             dscheck=None, action_if_missing='raise', verbosity=0):
        """
        Copies this GST experiment design to one with the same data except a different set of maximum lengths.

        Parameters
        ----------
        max_lengths_to_keep : list
            A list of the maximum lengths that should be present in the
            returned experiment design.

        germ_length_limits : dict, optional
            A dictionary limiting the max-length values to keep for specific germs.
            Keys are germ sequences and values are integers.  If `None`, then the
            current length limits are used.

        dscheck : DataSet, optional
            A data set which filters the circuits used for GST. When a standard-GST
            circuit is missing from this `DataSet`, action is taken according to
            `action_if_missing`.

        action_if_missing : {"raise","drop"}, optional
            The action to take when a desired circuit is missing from
            `dscheck` (only relevant when `dscheck` is not None).  "raise" causes
            a ValueError to be raised; "drop" causes the missing sequences to be
            dropped from the returned set.

        -------
        StandardGSTDesign
        """
        if germ_length_limits is None:
            gll = self.germ_length_limits
        else:
            gll = self.germ_length_limits.copy() if (self.germ_length_limits is not None) else {}
            gll.update(germ_length_limits)

        ret = StandardGSTDesign(self.processor_spec, self.prep_fiducials, self.meas_fiducials,
                                self.germs, max_lengths, gll, self.fiducial_pairs,
                                self.fpr_keep_fraction, self.fpr_keep_seed, self.include_lgst, self.nested,
                                self.circuit_rules, self.aliases, dscheck, action_if_missing, self.qubit_labels,
                                verbosity, add_default_protocol=False)

        #filter the circuit lists in `ret` using those in `self` (in case self includes only a subset of
        # the circuits dictated by the germs, fiducials, and  fidpairs).
        ret = ret.truncate_to_design(self)
        ret.nested = self.nested  # must set nested flag again because truncate_to_design resets to False to be safe
        return ret

    def map_qubit_labels(self, mapper):
        """
        Creates a new experiment design whose circuits' qubit labels are updated according to a given mapping.

        Parameters
        ----------
        mapper : dict or function
            A dictionary whose keys are the existing self.qubit_labels values
            and whose value are the new labels, or a function which takes a
            single (existing qubit-label) argument and returns a new qubit-label.

        Returns
        -------
        StandardGSTDesign
        """
        pspec = self.processor_spec.map_qudit_labels(mapper)
        prep_fiducials = [c.map_state_space_labels(mapper) for c in self.prep_fiducials]
        meas_fiducials = [c.map_state_space_labels(mapper) for c in self.meas_fiducials]
        germs = [c.map_state_space_labels(mapper) for c in self.germs]
        qubit_labels = self._mapped_qubit_labels(mapper)
        if isinstance(self.fiducial_pairs, dict):
            fiducial_pairs = {c.map_state_space_labels(mapper): v for c, v in self.fiducial_pairs.items()}
        else:
            fiducial_pairs = self.fiducial_pairs

<<<<<<< HEAD
=======
        if not (self.circuit_rules is None and self.aliases is None):
            raise NotImplementedError(("Mapping qubit labels for a StandardGSTDesign with circuit rules"
                                       " and/or aliases is not implemented yet."))

>>>>>>> 19bc5127
        dscheck = None; action_if_missing = 'raise'; verbosity = 0  # values we could add as arguments later if desired.
        return StandardGSTDesign(pspec, prep_fiducials, meas_fiducials,
                                 germs, self.maxlengths, self.germ_length_limits, fiducial_pairs,
                                 self.fpr_keep_fraction, self.fpr_keep_seed, self.include_lgst, self.nested,
                                 self.circuit_rules, self.aliases, dscheck, action_if_missing, qubit_labels,
                                 verbosity, add_default_protocol=False)


class GSTInitialModel(_NicelySerializable):
    """
    Specification of a starting point for GST.

    Parameters
    ----------
    model : Model, optional
        The model to start at, given explicitly.

    starting_point : {"target", "User-supplied-Model", "LGST", "LGST-if-possible"}, optional
        The starting point type.  If `None`, then defaults to `"User-supplied-Model"` if
        `model` is given, otherwise to `"target"`.

    depolarize_start : float, optional
        Amount to depolarize the starting model just prior to running GST.

    randomize_start : float, optional
        Amount to randomly kick the starting model just prior to running GST.

    lgst_gaugeopt_tol : float, optional
        Gauge-optimization tolerance for the post-LGST gauge optimization that is
        performed when `starting_point == "LGST"` or possibly when `"starting_point == "LGST-if-possible"`.

    contract_start_to_cptp : bool, optional
        Whether the Model should be forced ("contracted") to being CPTP just prior to running GST.
    """

    @classmethod
    def cast(cls, obj):
        """
        Cast `obj` to a :class:`GSTInitialModel` object.

        Parameters
        ----------
        obj : object
            object to cast.  Can be a `GSTInitialModel` (naturally) or a :class:`Model`.

        Returns
        -------
        GSTInitialModel
        """
        return obj if isinstance(obj, GSTInitialModel) else cls(obj)

    def __init__(self, model=None, target_model=None, starting_point=None, depolarize_start=0, randomize_start=0,
                 lgst_gaugeopt_tol=1e-6, contract_start_to_cptp=False):
        # Note: starting_point can be an initial model or string
        super().__init__()
        self.model = model
        self.target_model = target_model
        if starting_point is None:
            self.starting_point = "target" if (model is None) else "User-supplied-Model"
        else:
            self.starting_point = starting_point

        self.lgst_gaugeopt_tol = lgst_gaugeopt_tol
        self.contract_start_to_cptp = contract_start_to_cptp
        self.depolarize_start = depolarize_start
        self.randomize_start = randomize_start

    def retrieve_model(self, edesign, gaugeopt_target, dataset, comm):
        """
        Retrieve the starting-point :class:`Model` used to seed a long-sequence GST run.

        Parameters
        ----------
        edesign : ExperimentDesign
            The experiment design containing the circuits being used, the qubit labels,
            and (possibly) a target model (for use when `starting_point == "target"`) and
            fiducial circuits (for LGST).

        gaugeopt_target : Model
            The gauge-optimization target, i.e. distance to this model is the objective function
            within the post-LGST gauge-optimization step.

        dataset : DataSet
            Data used to execute LGST when needed.

        comm : mpi4py.MPI.Comm
            A MPI communicator to divide workload amoung multiple processors.

        Returns
        -------
        Model
        """
        #Get starting point (model), which is used to compute other quantities
        # Note: should compute on rank 0 and distribute?
        starting_pt = self.starting_point
        if starting_pt == "User-supplied-Model":
            mdl_start = self.model

        elif starting_pt in ("LGST", "LGST-if-possible"):
            #lgst_advanced = advancedOptions.copy(); lgst_advanced.update({'estimateLabel': "LGST", 'onBadFit': []})

            if self.model is not None:
                mdl_start = self.model
            elif self.target_model is not None:
                mdl_start = self.target_model.copy()
            else:
                mdl_start = None

            if mdl_start is None:
                raise ValueError(("LGST requires a model. Specify an initial model or use an experiment"
                                  " design with a processor specification"))

            lgst = LGST(mdl_start,
                        gaugeopt_suite=GSTGaugeOptSuite(
                            gaugeopt_argument_dicts={'lgst_gaugeopt': {'tol': self.lgst_gaugeopt_tol}},
                            gaugeopt_target=gaugeopt_target),
                        badfit_options=None, name="LGST")

            try:  # see if LGST can be run on this data
                if isinstance(edesign, StandardGSTDesign) and len(edesign.maxlengths) > 0:
                    lgst_design = edesign.copy_with_maxlengths([edesign.maxlengths[0]], dscheck=dataset,
                                                               action_if_missing='drop')
                else:
                    lgst_design = edesign  # just use the whole edesign
                lgst_data = _proto.ProtocolData(lgst_design, dataset)
                lgst.check_if_runnable(lgst_data)
                starting_pt = "LGST"
            except ValueError as e:
                if starting_pt == "LGST": raise e  # error if we *can't* run LGST

                #Fall back to target or custom model
                if self.model is not None:
                    starting_pt = "User-supplied-Model"
                    mdl_start = self.model
                else:
                    starting_pt = "target"
                    # mdl_start = mdl_start (either the target model or constructed from edesign pspec)

            if starting_pt == "LGST":
                lgst_results = lgst.run(lgst_data)
                mdl_start = lgst_results.estimates['LGST'].models['lgst_gaugeopt']

        elif starting_pt == "target":
            if self.target_model is not None:
                mdl_start = self.target_model.copy()
            else:
                raise ValueError("Starting point == 'target' and target model not specified!")
        else:
            raise ValueError("Invalid starting point: %s" % starting_pt)

        if mdl_start is None:
            raise ValueError("Could not create or obtain an initial model!")

        #Post-processing mdl_start : done only on root proc in case there is any nondeterminism.
        if comm is None or comm.Get_rank() == 0:
            #Advanced Options can specify further manipulation of starting model
            if self.contract_start_to_cptp:
                mdl_start = _alg.contract(mdl_start, "CPTP")
                raise ValueError(
                    "'contractStartToCPTP' has been removed b/c it can change the parameterization of a model")
            if self.depolarize_start > 0:
                mdl_start = mdl_start.depolarize(op_noise=self.depolarize_start)
            if self.randomize_start > 0:
                v = mdl_start.to_vector()
                vrand = 2 * (_np.random.random(len(v)) - 0.5) * self.randomize_start
                mdl_start.from_vector(v + vrand)

            if comm is not None:  # broadcast starting model
                #OLD: comm.bcast(mdl_start, root=0)
                # just broadcast *vector* to avoid huge pickles (if cached calcs!)
                comm.bcast(mdl_start.to_vector(), root=0)
        else:
            #OLD: mdl_start = comm.bcast(None, root=0)
            v = comm.bcast(None, root=0)
            mdl_start.from_vector(v)

        return mdl_start

    def _to_nice_serialization(self):
        state = super()._to_nice_serialization()
        state.update({'starting_point': self.starting_point,  # can be initial model? if so need to memoize...
                      'depolarize_start': self.depolarize_start,
                      'randomize_start': self.randomize_start,
                      'contract_start_to_cptp': self.contract_start_to_cptp,
                      'lgst_gaugeopt_tol': self.lgst_gaugeopt_tol,
                      'model': self.model.to_nice_serialization() if (self.model is not None) else None,
                      'target_model': (self.target_model.to_nice_serialization()
                                       if (self.target_model is not None) else None),
                      })
        return state

    @classmethod
    def _from_nice_serialization(cls, state):  # memo holds already de-serialized objects
        model = _Model.from_nice_serialization(state['model']) \
            if (state['model'] is not None) else None
        target_model = _Model.from_nice_serialization(state['target_model']) \
            if (state['target_model'] is not None) else None
        return cls(model, target_model, state['starting_point'], state['depolarize_start'],
                   state['randomize_start'], state['lgst_gaugeopt_tol'], state['contract_start_to_cptp'])


class GSTBadFitOptions(_NicelySerializable):
    """
    Options for post-processing a GST fit that was unsatisfactory.

    Parameters
    ----------
    threshold : float, optional
        A threshold, given in number-of-standard-deviations, below which a
        GST fit is considered satisfactory (and no "bad-fit" processing is needed).

    actions : tuple, optional
        Actions to take when a GST fit is unsatisfactory. Allowed actions include:
        - 'wildcard': Find an admissable wildcard model...
        - 'ddist_wildcard': Fits a single parameter wildcard model in which
          the amount of wildcard error added to an operation is proportional
          to the diamond distance between that operation and the target.
        - 'robust': scale data according out "robust statistics v1" algorithm,
           where we drastically scale down (reduce) the data due to especially
           poorly fitting circuits.  Namely, if a circuit's log-likelihood ratio
           exceeds the 95% confidence region about its expected value (the # of
           degrees of freedom in the circuits outcomes), then the data is scaled
           by the `expected_value / actual_value`, so that the new value exactly
           matches what would be expected.  Ideally there are only a few of these
           "outlier" circuits, which correspond errors in the measurement apparatus.
        - 'Robust': same as 'robust', but re-optimize the final objective function
           (usually the log-likelihood) after performing the scaling to get the
           final estimate.
        - 'robust+': scale data according out "robust statistics v2" algorithm,
           which performs the v1 algorithm (see 'robust' above) and then further
           rescales all the circuit data to achieve the desired chi2 distribution
           of per-circuit goodness-of-fit values *without reordering* these values.
        - 'Robust+': same as 'robust+', but re-optimize the final objective function
           (usually the log-likelihood) after performing the scaling to get the
           final estimate.
        - 'do nothing': do not perform any additional actions.  Used to help avoid
           the need for special cases when working with multiple types of bad-fit actions.

    wildcard_budget_includes_spam : bool, optional
        Include a SPAM budget within the wildcard budget used to process
        the `"wildcard"` action.

    wildcard_L1_weights :  np.array, optional
        An array of weights affecting the L1 penalty term used to select a feasible
        wildcard error vector `w_i` that minimizes `sum_i weight_i* |w_i|` (a weighted
        L1 norm).  Elements of this array must correspond to those of the wildcard budget
        being optimized, typically the primitive operations of the estimated model - but
        to get the order right you should specify `wildcard_primitive_op_labels` to be sure.
        If `None`, then all weights are assumed to be 1.

    wildcard_primitive_op_labels: list, optional
        The primitive operation labels used to construct the :class:`PrimitiveOpsWildcardBudget`
        that is optimized.  If `None`, equal to `model.primitive_op_labels + model.primitive_instrument_labels`
        where `model` is the estimated model, with `'SPAM'` at the end if `wildcard_budget_includes_spam`
        is True.  When specified, should contain a subset of the default values.

    wildcard_methods: tuple, optional
        A list of the methods to use to optimize the wildcard error vector.  Default is `("neldermead",)`.
        Options include `"neldermead"`, `"barrier"`, `"cvxopt"`, `"cvxopt_smoothed"`, `"cvxopt_small"`,
        and `"cvxpy_noagg"`.  So many methods exist because different convex solvers behave differently
        (unfortunately).  Leave as the default as a safe option, but `"barrier"` is pretty reliable and much
        faster than `"neldermead"`, and is a good option so long as it runs.

    wildcard_inadmissable_action: {"print", "raise"}, optional
        What to do when an inadmissable wildcard error vector is found.  The default just prints this
        information and continues, while `"raise"` raises a `ValueError`.  Often you just want this information
        printed so that when the wildcard analysis fails in this way it doesn't cause the rest of an analysis
        to abort.
    """

    @classmethod
    def cast(cls, obj):
        """
        Cast `obj` to a :class:`GSTBadFitOptions` object.

        Parameters
        ----------
        obj : object
            Object to cast.  Can be a `GSTBadFitOptions` (naturally) or a dictionary
            of constructor arguments.

        Returns
        -------
        GSTBadFitOptions
        """
        if isinstance(obj, GSTBadFitOptions):
            return obj
        else:  # assum obj is a dict of arguments
            return cls(**obj) if obj else cls()  # allow obj to be None => defaults

    def __init__(self, threshold=DEFAULT_BAD_FIT_THRESHOLD, actions=(),
                 wildcard_budget_includes_spam=True,
                 wildcard_L1_weights=None, wildcard_primitive_op_labels=None,
                 wildcard_initial_budget=None, wildcard_methods=('neldermead',),
                 wildcard_inadmissable_action='print', wildcard1d_reference='diamond distance'):
        super().__init__()
        valid_actions = ('wildcard', 'wildcard1d', 'Robust+', 'Robust', 'robust+', 'robust', 'do nothing')
        if not all([(action in valid_actions) for action in actions]):
            raise ValueError("Invalid action in %s! Allowed actions are %s" % (str(actions), str(valid_actions)))
        self.threshold = float(threshold)
        self.actions = tuple(actions)  # e.g. ("wildcard", "Robust+"); empty list => 'do nothing'
        self.wildcard_budget_includes_spam = bool(wildcard_budget_includes_spam)
        self.wildcard_L1_weights = wildcard_L1_weights
        self.wildcard_primitive_op_labels = wildcard_primitive_op_labels
        self.wildcard_initial_budget = wildcard_initial_budget
        self.wildcard_methods = wildcard_methods
        self.wildcard_inadmissable_action = wildcard_inadmissable_action  # can be 'raise' or 'print'
        self.wildcard1d_reference = wildcard1d_reference

    def _to_nice_serialization(self):
        state = super()._to_nice_serialization()
        state.update({'threshold': self.threshold,
                      'actions': self.actions,
                      'wildcard': {'budget_includes_spam': self.wildcard_budget_includes_spam,
                                   'L1_weights': self.wildcard_L1_weights,  # an array?
                                   'primitive_op_labels': self.wildcard_primitive_op_labels,
                                   'initial_budget': self.wildcard_initial_budget,  # serializable?
                                   'methods': self.wildcard_methods,
                                   'indadmissable_action': self.wildcard_inadmissable_action,
                                   '1d_reference': self.wildcard1d_reference},
                      })
        return state

    @classmethod
    def _from_nice_serialization(cls, state):  # memo holds already de-serialized objects
        wildcard = state.get('wildcard', {})
        return cls(state['threshold'], tuple(state['actions']),
                   wildcard.get('budget_includes_spam', True),
                   wildcard.get('L1_weights', None),
                   wildcard.get('primitive_op_labels', None),
                   wildcard.get('initial_budget', None),
                   tuple(wildcard.get('methods', ['neldermead'])),
                   wildcard.get('inadmissable_action', 'print'),
                   wildcard.get('1d_reference', 'diamond distance'))


class GSTObjFnBuilders(_NicelySerializable):
    """
    Holds the objective-function builders needed for long-sequence GST.

    Parameters
    ----------
    iteration_builders : list or tuple
        A list of :class:`ObjectiveFunctionBuilder` objects used (sequentially)
        on each GST iteration.

    final_builders : list or tuple, optional
        A list of :class:`ObjectiveFunctionBuilder` objects used (sequentially)
        on the final GST iteration.
    """

    @classmethod
    def cast(cls, obj):
        """
        Cast `obj` to a :class:`GSTObjFnBuilders` object.

        Parameters
        ----------
        obj : object
            Object to cast.  Can be a `GSTObjFnBuilders` (naturally), a
            dictionary of :method:`create_from` arguments (or None), or a
            list or tuple of the `(iteration_builders, final_builders)` constructor arguments.

        Returns
        -------
        GSTObjFnBuilders
        """
        if isinstance(obj, cls): return obj
        elif obj is None: return cls.create_from()
        elif isinstance(obj, dict): return cls.create_from(**obj)
        elif isinstance(obj, (list, tuple)): return cls(*obj)
        else: raise ValueError("Cannot create an %s object from '%s'" % (cls.__name__, str(type(obj))))

    @classmethod
    def create_from(cls, objective='logl', freq_weighted_chi2=False, always_perform_mle=False, only_perform_mle=False):
        """
        Creates a common :class:`GSTObjFnBuilders` object from several arguments.

        Parameters
        ----------
        objective : {'logl', 'chi2'}, optional
            Whether to create builders for maximum-likelihood or minimum-chi-squared GST.

        freq_weighted_chi2 : bool, optional
            Whether chi-squared objectives use frequency-weighting.  If you're not sure
            what this is, leave it as `False`.

        always_perform_mle : bool, optional
            Perform a ML-GST step on *each* iteration (usually this is only done for the
            final iteration).

        only_perform_mle : bool, optional
            Only perform a ML-GST step on each iteration, i.e. do *not* perform any chi2
            minimization to "seed" the ML-GST step.

        Returns
        -------
        GSTObjFnBuilders
        """
        chi2_builder = _objfns.ObjectiveFunctionBuilder.create_from('chi2', freq_weighted_chi2)
        mle_builder = _objfns.ObjectiveFunctionBuilder.create_from('logl')

        if objective == "chi2":
            iteration_builders = [chi2_builder]
            final_builders = []

        elif objective == "logl":
            if always_perform_mle:
                iteration_builders = [mle_builder] if only_perform_mle else [chi2_builder, mle_builder]
                final_builders = []
            else:
                iteration_builders = [chi2_builder]
                final_builders = [mle_builder]
        else:
            raise ValueError("Invalid objective: %s" % objective)
        return cls(iteration_builders, final_builders)

    def __init__(self, iteration_builders, final_builders=()):
        super().__init__()
        self.iteration_builders = iteration_builders
        self.final_builders = final_builders

    def _to_nice_serialization(self):
        state = super()._to_nice_serialization()
        state.update({
            'iteration_builders': [b.to_nice_serialization() for b in self.iteration_builders],
            'final_builders': [b.to_nice_serialization() for b in self.final_builders]
        })
        return state

    @classmethod
    def _from_nice_serialization(cls, state):
        iteration_builders = [_objfns.ObjectiveFunctionBuilder.from_nice_serialization(b)
                              for b in state['iteration_builders']]
        final_builders = [_objfns.ObjectiveFunctionBuilder.from_nice_serialization(b)
                          for b in state['final_builders']]
        return cls(iteration_builders, final_builders)


class GSTGaugeOptSuite(_NicelySerializable):
    """
    Holds directives to perform one or more gauge optimizations on a model.

    Usually this gauge optimization is done after fitting a parameterized
    model to data (e.g. after GST), as the data cannot (by definition)
    prefer any particular gauge choice.

    Parameters
    ----------
    gaugeopt_suite_names : str or list of strs, optional
        Names one or more gauge optimization suites to perform.  A string or
        list of strings (see below) specifies built-in sets of gauge optimizations.
        The built-in suites are:

          - "single" : performs only a single "best guess" gauge optimization.
          - "varySpam" : varies spam weight and toggles SPAM penalty (0 or 1).
          - "varySpamWt" : varies spam weight but no SPAM penalty.
          - "varyValidSpamWt" : varies spam weight with SPAM penalty == 1.
          - "toggleValidSpam" : toggles spame penalty (0 or 1); fixed SPAM wt.
          - "unreliable2Q" : adds branch to a spam suite that weights 2Q gates less
          - "none" : no gauge optimizations are performed.

    gaugeopt_argument_dicts : dict, optional
        A dictionary whose string-valued keys label different gauge optimizations (e.g. within a
        resulting `Estimate` object).  Each corresponding value can be either a dictionary
        of arguments to :func:`gaugeopt_to_target` or a list of such dictionaries which then
        describe the different stages of a multi-stage gauge optimization.

    gaugeopt_target : Model, optional
        If not None, a model to be used as the "target" for gauge-
        optimization (only).  This argument is useful when you want to
        gauge optimize toward something other than the *ideal* target gates
        given by the target model, which are used as the default when
        `gaugeopt_target` is None.
    """
    @classmethod
    def cast(cls, obj):
        if obj is None:
            return cls()  # None -> gaugeopt suite with default args (empty suite)
        elif isinstance(obj, GSTGaugeOptSuite):
            return obj
        elif isinstance(obj, (str, tuple, list)):
            return cls(gaugeopt_suite_names=obj)
        elif isinstance(obj, dict):
            return cls(gaugeopt_argument_dicts=obj)
        else:
            raise ValueError("Could not convert %s object to a gauge optimization suite!" % str(type(obj)))

    def __init__(self, gaugeopt_suite_names=None, gaugeopt_argument_dicts=None, gaugeopt_target=None):
        super().__init__()
        if gaugeopt_suite_names is not None:
            self.gaugeopt_suite_names = (gaugeopt_suite_names,) \
                if isinstance(gaugeopt_suite_names, str) else tuple(gaugeopt_suite_names)
        else:
            self.gaugeopt_suite_names = None

        if gaugeopt_argument_dicts is not None:
            self.gaugeopt_argument_dicts = gaugeopt_argument_dicts.copy()
        else:
            self.gaugeopt_argument_dicts = None

        self.gaugeopt_target = gaugeopt_target

    def is_empty(self):
        """
        Whether this suite is completely empty, i.e., contains NO gauge optimization instructions.

        This is a useful check before constructing quantities needed by gauge optimization,
        e.g. a target model, which can just be skipped when no gauge optimization will be performed.

        Returns
        -------
        bool
        """
        return (self.gaugeopt_suite_names is None) and (self.gaugeopt_argument_dicts is None)

    def to_dictionary(self, model, unreliable_ops=(), verbosity=0):
        """
        Converts this gauge optimization suite into a raw dictionary of dictionaries.

        Constructs a dictionary of gauge-optimization parameter dictionaries based
        on "gauge optimization suite" name(s).

        This essentially renders the gauge-optimization directives within this object
        in an "expanded" form for either running gauge optimization (e.g. within
        a :method:`GateSetTomography.run` call) or for constructing the would-be gauge
        optimization call arguments so they can be slightly modeified before passing
        them in as the actual gauge-optimization suite used in an analysis (the
        resulting dictionary can be used to initialize a new `GSTGaugeOptSuite` object
        via the `gaugeopt_argument_dicts` argument.

        Parameters
        ----------
        model : Model
            A model which specifies the dimension (i.e. parameterization) of the
            gauge-optimization and the basis.  Typically the model that is optimized
            or the ideal model using the same parameterization and having the correct
            default-gauge-group as the model that is optimized.

        unreliable_ops : tuple, optional
            A tuple of gate (or circuit-layer) labels that count as "unreliable operations".
            Typically these are the multi-qubit (2-qubit) gates.

        verbosity : int
            The verbosity to attach to the various gauge optimization parameter
            dictionaries.

        Returns
        -------
        dict
            A dictionary whose keys are the labels of the different gauge
            optimizations to perform and whose values are the corresponding
            dictionaries of arguments to :func:`gaugeopt_to_target` (or lists
            of such dictionaries for a multi-stage gauge optimization).
        """
        printer = _baseobjs.VerbosityPrinter.create_printer(verbosity)

        #Build ordered dict of gauge optimization parameters
        gaugeopt_suite_dict = _collections.OrderedDict()
        if self.gaugeopt_suite_names is not None:
            for gaugeopt_suite_name in self.gaugeopt_suite_names:
                self._update_gaugeopt_dict_from_suitename(gaugeopt_suite_dict, gaugeopt_suite_name,
                                                          gaugeopt_suite_name, model, unreliable_ops, printer)

        if self.gaugeopt_argument_dicts is not None:
            for lbl, goparams in self.gaugeopt_argument_dicts.items():

                if hasattr(goparams, 'keys'):  # goparams is a simple dict
                    gaugeopt_suite_dict[lbl] = goparams.copy()
                    gaugeopt_suite_dict[lbl].update({'verbosity': printer})
                else:  # assume goparams is an iterable
                    assert(isinstance(goparams, (list, tuple))), \
                        "If not a dictionary, gauge opt params should be a list or tuple of dicts!"
                    gaugeopt_suite_dict[lbl] = []
                    for goparams_stage in goparams:
                        dct = goparams_stage.copy()
                        dct.update({'verbosity': printer})
                        gaugeopt_suite_dict[lbl].append(dct)

        if self.gaugeopt_target is not None:
            assert(isinstance(self.gaugeopt_target, _Model)), "`gaugeopt_target` must be None or a Model"
            for goparams in gaugeopt_suite_dict.values():
                goparams_list = [goparams] if hasattr(goparams, 'keys') else goparams
                for goparams_dict in goparams_list:
                    if 'target_model' in goparams_dict:
                        _warnings.warn(("`gaugeOptTarget` argument is overriding"
                                        " user-defined target_model in gauge opt"
                                        " param dict(s)"))
                    goparams_dict.update({'target_model': self.gaugeopt_target})

        return gaugeopt_suite_dict

    def _update_gaugeopt_dict_from_suitename(self, gaugeopt_suite_dict, root_lbl, suite_name, model,
                                             unreliable_ops, printer):
        if suite_name in ("stdgaugeopt", "stdgaugeopt-unreliable2Q", "stdgaugeopt-tt", "stdgaugeopt-safe",
                          "stdgaugeopt-noconversion", "stdgaugeopt-noconversion-safe"):

            stages = []  # multi-stage gauge opt
            gg = model.default_gauge_group
            convert_to = {'to_type': "full TP", 'flatten_structure': True, 'set_default_gauge_group': True} \
                if ('noconversion' not in suite_name and gg.name not in ("Full", "TP")) else None

            if isinstance(gg, _models.gaugegroup.TrivialGaugeGroup) and convert_to is None:
                if suite_name == "stdgaugeopt-unreliable2Q" and model.dim == 16:
                    if any([gl in model.operations.keys() for gl in unreliable_ops]):
                        gaugeopt_suite_dict[root_lbl] = {'verbosity': printer}
                else:
                    #just do a single-stage "trivial" gauge opts using default group
                    gaugeopt_suite_dict[root_lbl] = {'verbosity': printer}

            elif gg is not None:
                metric = 'frobeniustt' if suite_name == 'stdgaugeopt-tt' else 'frobenius'

                #Stage 1: plain vanilla gauge opt to get into "right ballpark"
                if gg.name in ("Full", "TP"):
                    stages.append(
                        {
                            'gates_metric': metric, 'spam_metric': metric,
                            'item_weights': {'gates': 1.0, 'spam': 1.0},
                            'verbosity': printer
                        })

                #Stage 2: unitary gauge opt that tries to nail down gates (at
                #         expense of spam if needed)
                stages.append(
                    {
                        'convert_model_to': convert_to,
                        'gates_metric': metric, 'spam_metric': metric,
                        'item_weights': {'gates': 1.0, 'spam': 0.0},
                        'gauge_group': _models.gaugegroup.UnitaryGaugeGroup(model.state_space,
                                                                            model.basis, model.evotype),
                        'oob_check_interval': 1 if ('-safe' in suite_name) else 0,
                        'verbosity': printer
                    })

                #Stage 3: spam gauge opt that fixes spam scaling at expense of
                #         non-unital parts of gates (but shouldn't affect these
                #         elements much since they should be small from Stage 2).
                s3gg = _models.gaugegroup.SpamGaugeGroup if (gg.name == "Full") else \
                    _models.gaugegroup.TPSpamGaugeGroup
                stages.append(
                    {
                        'convert_model_to': convert_to,
                        'gates_metric': metric, 'spam_metric': metric,
                        'item_weights': {'gates': 0.0, 'spam': 1.0},
                        'spam_penalty_factor': 1.0,
                        'gauge_group': s3gg(model.state_space, model.evotype),
                        'oob_check_interval': 1,
                        'verbosity': printer
                    })

                if suite_name == "stdgaugeopt-unreliable2Q" and model.dim == 16:
                    if any([gl in model.operations.keys() for gl in unreliable_ops]):
                        stage2_item_weights = {'gates': 1, 'spam': 0.0}
                        for gl in unreliable_ops:
                            if gl in model.operations.keys(): stage2_item_weights[gl] = 0.01
                        stages_2qubit_unreliable = [stage.copy() for stage in stages]  # ~deep copy of stages
                        istage2 = 1 if gg.name in ("Full", "TP") else 0
                        stages_2qubit_unreliable[istage2]['item_weights'] = stage2_item_weights
                        gaugeopt_suite_dict[root_lbl] = stages_2qubit_unreliable  # add additional gauge opt
                    else:
                        _warnings.warn(("`unreliable2Q` was given as a gauge opt suite, but none of the"
                                        " gate names in 'unreliable_ops', i.e., %s,"
                                        " are present in the target model.  Omitting 'single-2QUR' gauge opt.")
                                       % (", ".join(unreliable_ops)))
                else:
                    gaugeopt_suite_dict[root_lbl] = stages  # can be a list of stage dictionaries

        elif suite_name in ("varySpam", "varySpamWt", "varyValidSpamWt", "toggleValidSpam") or \
            suite_name in ("varySpam-unreliable2Q", "varySpamWt-unreliable2Q",
                           "varyValidSpamWt-unreliable2Q", "toggleValidSpam-unreliable2Q"):

            base_wts = {'gates': 1}
            if suite_name.endswith("unreliable2Q") and model.dim == 16:
                if any([gl in model.operations.keys() for gl in unreliable_ops]):
                    base = {'gates': 1}
                    for gl in unreliable_ops:
                        if gl in model.operations.keys(): base[gl] = 0.01
                    base_wts = base

            if suite_name == "varySpam":
                valid_spam_range = [0, 1]; spamwt_range = [1e-4, 1e-1]
            elif suite_name == "varySpamWt":
                valid_spam_range = [0]; spamwt_range = [1e-4, 1e-1]
            elif suite_name == "varyValidSpamWt":
                valid_spam_range = [1]; spamwt_range = [1e-4, 1e-1]
            elif suite_name == "toggleValidSpam":
                valid_spam_range = [0, 1]; spamwt_range = [1e-3]
            else:
                valid_spam_range = []
                spamwt_range = []

            if suite_name == root_lbl:  # then shorten the root name
                root_lbl = "2QUR-" if suite_name.endswith("unreliable2Q") else ""

            for valid_spam in valid_spam_range:
                for spam_weight in spamwt_range:
                    lbl = root_lbl + "Spam %g%s" % (spam_weight, "+v" if valid_spam else "")
                    item_weights = base_wts.copy()
                    item_weights['spam'] = spam_weight
                    gaugeopt_suite_dict[lbl] = {
                        'item_weights': item_weights,
                        'spam_penalty_factor': valid_spam, 'verbosity': printer}

        elif suite_name == "unreliable2Q":
            raise ValueError(("unreliable2Q is no longer a separate 'suite'.  You should precede it with the suite"
                              " name, e.g. 'stdgaugeopt-unreliable2Q' or 'varySpam-unreliable2Q'"))
        elif suite_name == "none":
            pass  # add nothing
        else:
            raise ValueError("Unknown gauge-optimization suite '%s'" % suite_name)

    def __getstate__(self):
        #Don't pickle comms in gaugeopt argument dicts
        to_pickle = self.__dict__.copy()
        if self.gaugeopt_argument_dicts is not None:
            to_pickle['gaugeopt_argument_dicts'] = _collections.OrderedDict()
            for lbl, goparams in self.gaugeopt_argument_dicts.items():
                if hasattr(goparams, "keys"):
                    if 'comm' in goparams:
                        goparams = goparams.copy()
                        goparams['comm'] = None
                    to_pickle['gaugeopt_argument_dicts'][lbl] = goparams
                else:  # goparams is a list
                    new_goparams = []  # new list
                    for goparams_dict in goparams:
                        if 'comm' in goparams_dict:
                            goparams_dict = goparams_dict.copy()
                            goparams_dict['comm'] = None
                        new_goparams.append(goparams_dict)
                    to_pickle['gaugeopt_argument_dicts'][lbl] = new_goparams
        return to_pickle

    def _to_nice_serialization(self):
        dicts_to_serialize = {}
        if self.gaugeopt_argument_dicts is not None:
            for lbl, goparams in self.gaugeopt_argument_dicts.items():
                goparams_list = [goparams] if hasattr(goparams, 'keys') else goparams
                serialize_list = []
                for goparams_dict in goparams_list:
                    to_add = goparams_dict.copy()
                    if 'target_model' in to_add:
                        to_add['target_model'] = goparams_dict['target_model'].to_nice_serialization()
                    if 'model' in to_add:
                        del to_add['model']  # don't serialize model argument
                    if 'comm' in to_add:
                        del to_add['comm']  # don't serialize comm argument
                    if '_gaugeGroupEl' in to_add:
                        to_add['_gaugeGroupEl'] = goparams_dict['_gaugeGroupEl'].to_nice_serialization()
                    if 'gauge_group' in to_add:
                        to_add['gauge_group'] = goparams_dict['gauge_group'].to_nice_serialization()
                    if 'verbosity' in to_add and isinstance(to_add['verbosity'], _baseobjs.VerbosityPrinter):
                        to_add['verbosity'] = goparams_dict['verbosity'].verbosity  # just save as an integer
                    serialize_list.append(to_add)
                dicts_to_serialize[lbl] = serialize_list  # Note: always a list, even when 1 element (simpler)

        target_to_serialize = self.gaugeopt_target.to_nice_serialization() \
            if (self.gaugeopt_target is not None) else None

        state = super()._to_nice_serialization()
        state.update({'gaugeopt_suite_names': self.gaugeopt_suite_names,
                      'gaugeopt_argument_dicts': dicts_to_serialize,
                      'gaugeopt_target': target_to_serialize
                      })
        return state

    @classmethod
    def _from_nice_serialization(cls, state):  # memo holds already de-serialized objects
        gaugeopt_argument_dicts = {}
        for lbl, serialized_goparams_list in state['gaugeopt_argument_dicts'].items():
            goparams_list = []
            for serialized_goparams in serialized_goparams_list:
                to_add = serialized_goparams.copy()
                if 'target_model' in to_add:
                    to_add['target_model'] = _Model.from_nice_serialization(serialized_goparams['target_model'])
                if '_gaugeGroupEl' in to_add:
                    to_add['_gaugeGroupEl'] = _GaugeGroupElement.from_nice_serialization(
                        serialized_goparams['_gaugeGroupEl'])
                if 'gauge_group' in to_add:
                    to_add['gauge_group'] = _GaugeGroup.from_nice_serialization(
                        serialized_goparams['gauge_group'])

                goparams_list.append(to_add)
            gaugeopt_argument_dicts[lbl] = goparams_list[0] if (len(goparams_list) == 1) else goparams_list

        if state['gaugeopt_target'] is not None:
            gaugeopt_target = _Model.from_nice_serialization(state['gaugeopt_target'])
        else:
            gaugeopt_target = None

        return cls(state['gaugeopt_suite_names'], gaugeopt_argument_dicts, gaugeopt_target)


class GateSetTomography(_proto.Protocol):
    """
    The core gate set tomography protocol, which optimizes a parameterized model to (best) fit a data set.

    Parameters
    ----------
    initial_model : Model or GSTInitialModel, optional
        The starting-point Model.

    gaugeopt_suite : GSTGaugeOptSuite, optional
        Specifies which gauge optimizations to perform on each estimate.  Can also
        be any object that can be cast to a :class:`GSTGaugeOptSuite` object, such
        as a string or list of strings (see below) specifying built-in sets of gauge
        optimizations.  This object also optionally stores an alternate target model
        for gauge optimization.  This model is used as the "target" for gauge-
        optimization (only), and is useful when you want to gauge optimize toward
        something other than the *ideal* target gates.

    objfn_builders : GSTObjFnBuilders, optional
        The objective function(s) to optimize.  Can also be anything that can
        be cast to a :class:`GSTObjFnBuilders` object.

    optimizer : Optimizer, optional
        The optimizer to use.  Can also be anything that can be cast to a :class:`Optimizer`.

    badfit_options : GSTBadFitOptions, optional
        Options specifying what post-processing actions should be performed if the GST
        fit is unsatisfactory.  Can also be anything that can be cast to a
        :class:`GSTBadFitOptions` object.

    verbosity : int, optional
        The 'verbosity' option is an integer specifying the level of
        detail printed to stdout during the calculation.

    name : str, optional
        The name of this protocol, also used to (by default) name the
        results produced by this protocol.  If None, the class name will
        be used.
    """

    def __init__(self, initial_model=None, gaugeopt_suite='stdgaugeopt',
                 objfn_builders=None, optimizer=None,
                 badfit_options=None, verbosity=2, name=None):
        super().__init__(name)
        self.initial_model = GSTInitialModel.cast(initial_model)
        self.gaugeopt_suite = GSTGaugeOptSuite.cast(gaugeopt_suite)
        self.badfit_options = GSTBadFitOptions.cast(badfit_options)
        self.verbosity = verbosity

        # compute, and set if needed, a default "first iteration # of fintite-difference iters"
        from pygsti.forwardsims.matrixforwardsim import MatrixForwardSimulator as _MatrixFSim
        mdl = self.initial_model.model
        default_first_fditer = 1 if mdl and isinstance(mdl.sim, _MatrixFSim) else 0

        if isinstance(optimizer, _opt.Optimizer):
            self.optimizer = optimizer
            if isinstance(optimizer, _opt.CustomLMOptimizer) and optimizer.first_fditer is None:
                #special behavior: can set optimizer's first_fditer to `None` to mean "fill with default"
                self.optimizer = _copy.deepcopy(optimizer)  # don't mess with caller's optimizer
                self.optimizer.first_fditer = default_first_fditer
        else:
            if optimizer is None: optimizer = {}
            if 'first_fditer' not in optimizer:  # then add default first_fditer value
                optimizer['first_fditer'] = default_first_fditer
            self.optimizer = _opt.CustomLMOptimizer.cast(optimizer)

        self.objfn_builders = GSTObjFnBuilders.cast(objfn_builders)

        self.auxfile_types['initial_model'] = 'serialized-object'
        self.auxfile_types['badfit_options'] = 'serialized-object'
        self.auxfile_types['optimizer'] = 'serialized-object'
        self.auxfile_types['objfn_builders'] = 'serialized-object'
        self.auxfile_types['gaugeopt_suite'] = 'serialized-object'

        #Advanced options that could be changed by users who know what they're doing
        #self.estimate_label = estimate_label -- just use name?
        self.profile = 1
        self.record_output = True
        self.distribute_method = "default"
        self.oplabel_aliases = None
        self.circuit_weights = None
        self.unreliable_ops = ('Gcnot', 'Gcphase', 'Gms', 'Gcn', 'Gcx', 'Gcz')

    #TODO: Maybe make methods like this separate functions??
    #def run_using_germs_and_fiducials(self, dataset, target_model, prep_fiducials, meas_fiducials, germs, max_lengths):
    #    design = StandardGSTDesign(target_model, prep_fiducials, meas_fiducials, germs, max_lengths)
    #    return self.run(_proto.ProtocolData(design, dataset))
    #
    #def run_using_circuit_structures(self, target_model, circuit_structs, dataset):
    #    design = StructuredGSTDesign(target_model, circuit_structs)
    #    return self.run(_proto.ProtocolData(design, dataset))
    #
    #def run_using_circuit_lists(self, target_model, circuit_lists, dataset):
    #    design = GateSetTomographyDesign(target_model, circuit_lists)
    #    return self.run(_proto.ProtocolData(design, dataset))

    def run(self, data, memlimit=None, comm=None):
        """
        Run this protocol on `data`.

        Parameters
        ----------
        data : ProtocolData
            The input data.

        memlimit : int, optional
            A rough per-processor memory limit in bytes.

        comm : mpi4py.MPI.Comm, optional
            When not ``None``, an MPI communicator used to run this protocol
            in parallel.

        Returns
        -------
        ModelEstimateResults
        """
        tref = _time.time()

        profile = self.profile
        if profile == 0: profiler = _DummyProfiler()
        elif profile == 1: profiler = _baseobjs.Profiler(comm, False)
        elif profile == 2: profiler = _baseobjs.Profiler(comm, True)
        else: raise ValueError("Invalid value for 'profile' argument (%s)" % profile)

        printer = _baseobjs.VerbosityPrinter.create_printer(self.verbosity, comm)
        if self.record_output and not printer.is_recording():
            printer.start_recording()

        resource_alloc = _ResourceAllocation(comm, memlimit, profiler,
                                             distribute_method=self.distribute_method)
        if _tools.sharedmemtools.shared_mem_is_enabled():  # enable use of shared memory
            resource_alloc.build_hostcomms()  # signals that we want to use shared intra-host memory

        circuit_lists = data.edesign.circuit_lists
        aliases = circuit_lists[-1].op_label_aliases if isinstance(circuit_lists[-1], _CircuitList) else None
        ds = data.dataset

        if self.oplabel_aliases:  # override any other aliases with ones specifically given
            aliases = self.oplabel_aliases

        bulk_circuit_lists = [_CircuitList(lst, aliases, self.circuit_weights)
                              for lst in circuit_lists]

        tnxt = _time.time(); profiler.add_time('GST: loading', tref); tref = tnxt
        mdl_start = self.initial_model.retrieve_model(data.edesign, self.gaugeopt_suite.gaugeopt_target,
                                                      data.dataset, comm)

        tnxt = _time.time(); profiler.add_time('GST: Prep Initial seed', tref); tref = tnxt

        #Run Long-sequence GST on data
        mdl_lsgst_list, optimums_list, final_objfn = _alg.run_iterative_gst(
            ds, mdl_start, bulk_circuit_lists, self.optimizer,
            self.objfn_builders.iteration_builders, self.objfn_builders.final_builders,
            resource_alloc, printer)

        tnxt = _time.time(); profiler.add_time('GST: total iterative optimization', tref); tref = tnxt

        #set parameters
        parameters = _collections.OrderedDict()
        parameters['protocol'] = self  # Estimates can hold sub-Protocols <=> sub-results
        parameters['final_objfn_builder'] = self.objfn_builders.final_builders[-1] \
            if len(self.objfn_builders.final_builders) > 0 else self.objfn_builders.iteration_builders[-1]
        parameters['final_objfn'] = final_objfn  # Final obj. function evaluated at best-fit point (cache too)
        parameters['final_mdc_store'] = final_objfn  # Final obj. function is also a "MDC store"
        parameters['profiler'] = profiler
        # Note: we associate 'final_cache' with the Estimate, which means we assume that *all*
        # of the models in the estimate can use same evaltree, have the same default prep/POVMs, etc.

        #TODO: add qtys about fit from optimums_list

        ret = ModelEstimateResults(data, self)

        #Set target model for post-processing -- assume that this is the initial model unless overridden by the
        # gauge opt suite
        if self.gaugeopt_suite.gaugeopt_target is not None:
            target_model = self.gaugeopt_suite.gaugeopt_target
        elif self.initial_model.target_model is not None:
            target_model = self.initial_model.target_model.copy()
        elif self.initial_model.model is not None and self.gaugeopt_suite.is_empty() is False:
            # when we desparately need a target model but none have been specifically given: use initial model
            target_model = self.initial_model.model.copy()
        else:
            target_model = None

        estimate = _Estimate.create_gst_estimate(ret, target_model, mdl_start, mdl_lsgst_list, parameters)
        ret.add_estimate(estimate, estimate_key=self.name)

        return _add_gaugeopt_and_badfit(ret, self.name, target_model,
                                        self.gaugeopt_suite, self.unreliable_ops,
                                        self.badfit_options, self.optimizer, resource_alloc, printer)


class LinearGateSetTomography(_proto.Protocol):
    """
    The linear gate set tomography protocol.

    Parameters
    ----------
    target_model : Model, optional
        The target (ideal) model.

    gaugeopt_suite : GSTGaugeOptSuite, optional
        Specifies which gauge optimizations to perform on each estimate.  Can also
        be any object that can be cast to a :class:`GSTGaugeOptSuite` object, such
        as a string or list of strings (see below) specifying built-in sets of gauge
        optimizations.  This object also optionally stores an alternate target model
        for gauge optimization.  This model is used as the "target" for gauge-
        optimization (only), and is useful when you want to gauge optimize toward
        something other than the *ideal* target gates.

    badfit_options : GSTBadFitOptions, optional
        Options specifying what post-processing actions should be performed if the LGST
        fit is unsatisfactory.  Can also be anything that can be cast to a
        :class:`GSTBadFitOptions` object.

    verbosity : int, optional
        The 'verbosity' option is an integer specifying the level of
        detail printed to stdout during the calculation.

    name : str, optional
        The name of this protocol, also used to (by default) name the
        results produced by this protocol.  If None, the class name will
        be used.
    """

    def __init__(self, target_model=None, gaugeopt_suite='stdgaugeopt',
                 badfit_options=None, verbosity=2, name=None):
        super().__init__(name)
        self.target_model = target_model
        self.gaugeopt_suite = GSTGaugeOptSuite.cast(gaugeopt_suite)
        self.badfit_options = GSTBadFitOptions.cast(badfit_options)
        self.verbosity = verbosity

        #Advanced options that could be changed by users who know what they're doing
        self.profile = 1
        self.record_output = True
        self.oplabels = "default"
        self.oplabel_aliases = None
        self.unreliable_ops = ('Gcnot', 'Gcphase', 'Gms', 'Gcn', 'Gcx', 'Gcz')

    def check_if_runnable(self, data):
        """
        Raises a ValueError if LGST cannot be run on data

        Parameters
        ----------
        data : ProtocolData
            The experimental data to test for LGST-compatibility.

        Returns
        -------
        None
        """
        edesign = data.edesign

        if not isinstance(edesign, StandardGSTDesign):
            raise ValueError("LGST must be given a `StandardGSTDesign` experiment design (for fiducial circuits)!")

        if len(edesign.circuit_lists) != 1:
            raise ValueError("There must be at exactly one circuit list in the input experiment design!")

        if self.target_model is not None:
            target_model = self.target_model
        else:
            raise ValueError("LGST requires a target model and none was given!")

        if isinstance(target_model, _models.ExplicitOpModel):
            if not all([(isinstance(g, _op.FullArbitraryOp)
                         or isinstance(g, _op.FullTPOp))
                        for g in target_model.operations.values()]):
                raise ValueError("LGST can only be applied to explicit models with dense operators")
        else:
            raise ValueError("LGST can only be applied to explicit models with dense operators")

    def run(self, data, memlimit=None, comm=None):
        """
        Run this protocol on `data`.

        Parameters
        ----------
        data : ProtocolData
            The input data.

        memlimit : int, optional
            A rough per-processor memory limit in bytes.

        comm : mpi4py.MPI.Comm, optional
            When not ``None``, an MPI communicator used to run this protocol
            in parallel.

        Returns
        -------
        ModelEstimateResults
        """
        self.check_if_runnable(data)

        edesign = data.edesign

        if self.target_model is not None:
            target_model = self.target_model
        else:
            raise ValueError("No target model specified.  Cannot run LGST.")

        if isinstance(edesign, _proto.CircuitListsDesign):
            circuit_list = edesign.circuit_lists[0]
        else:
            circuit_list = edesign.all_circuits_needing_data  # Never reached, since design must be a StandardGSTDesign!
        circuit_list = _CircuitList.cast(circuit_list)

        profile = self.profile
        if profile == 0: profiler = _DummyProfiler()
        elif profile == 1: profiler = _baseobjs.Profiler(comm, False)
        elif profile == 2: profiler = _baseobjs.Profiler(comm, True)
        else: raise ValueError("Invalid value for 'profile' argument (%s)" % profile)

        printer = _baseobjs.VerbosityPrinter.create_printer(self.verbosity, comm)
        if self.record_output and not printer.is_recording():
            printer.start_recording()

        resource_alloc = _ResourceAllocation(comm, memlimit, profiler,
                                             distribute_method="default")

        ds = data.dataset

        aliases = circuit_list.op_label_aliases if self.oplabel_aliases is None else self.oplabel_aliases
        op_labels = self.oplabels if self.oplabels != "default" else \
            list(target_model.operations.keys()) + list(target_model.instruments.keys())

        # Note: this returns a model with the *same* parameterizations as target_model
        mdl_lgst = _alg.run_lgst(ds, edesign.prep_fiducials, edesign.meas_fiducials, target_model,
                                 op_labels, svd_truncate_to=target_model.state_space.dim,
                                 op_label_aliases=aliases, verbosity=printer)
        final_store = _objfns.ModelDatasetCircuitsStore(mdl_lgst, ds, circuit_list, resource_alloc,
                                                        array_types=('E',), verbosity=printer)

        parameters = _collections.OrderedDict()
        parameters['protocol'] = self  # Estimates can hold sub-Protocols <=> sub-results
        parameters['profiler'] = profiler
        parameters['final_mdc_store'] = final_store
        parameters['final_objfn_builder'] = _objfns.PoissonPicDeltaLogLFunction.builder()
        # just set final objective function as default logl objective (for ease of later comparison)

        ret = ModelEstimateResults(data, self)
        estimate = _Estimate(ret, {'target': target_model, 'seed': target_model, 'lgst': mdl_lgst,
                                   'iteration 0 estimate': mdl_lgst,
                                   'final iteration estimate': mdl_lgst},
                             parameters)
        ret.add_estimate(estimate, estimate_key=self.name)
        return _add_gaugeopt_and_badfit(ret, self.name, target_model, self.gaugeopt_suite,
                                        self.unreliable_ops, self.badfit_options,
                                        None, resource_alloc, printer)


class StandardGST(_proto.Protocol):
    """
    The standard-practice GST protocol.

    Parameters
    ----------
    modes : str, optional
        A comma-separated list of modes which dictate what types of analyses
        are performed.  Currently, these correspond to different types of
        parameterizations/constraints to apply to the estimated model.
        The default value is usually fine.  Allowed values are:

        - "full" : full (completely unconstrained)
        - "TP"   : TP-constrained
        - "CPTP" : Lindbladian CPTP-constrained
        - "H+S"  : Only Hamiltonian + Stochastic errors allowed (CPTP)
        - "S"    : Only Stochastic errors allowed (CPTP)
        - "Target" : use the target (ideal) gates as the estimate
        - <model> : any key in the `models_to_test` argument

    gaugeopt_suite : GSTGaugeOptSuite, optional
        Specifies which gauge optimizations to perform on each estimate.  Can also
        be any object that can be cast to a :class:`GSTGaugeOptSuite` object, such
        as a string or list of strings (see below) specifying built-in sets of gauge
        optimizations.  This object also optionally stores an alternate target model
        for gauge optimization.  This model is used as the "target" for gauge-
        optimization (only), and is useful when you want to gauge optimize toward
        something other than the *ideal* target gates.

    models_to_test : dict, optional
        A dictionary of Model objects representing (gate-set) models to
        test against the data.  These Models are essentially hypotheses for
        which (if any) model generated the data.  The keys of this dictionary
        can (and must, to actually test the models) be used within the comma-
        separate list given by the `modes` argument.

    objfn_builders : GSTObjFnBuilders, optional
        The objective function(s) to optimize.  Can also be anything that can
        be cast to a :class:`GSTObjFnBuilders` object.  Applies to all modes.

    optimizer : Optimizer, optional
        The optimizer to use.  Can also be anything that can be case to a
        :class:`Optimizer`.  Applies to all modes.

    badfit_options : GSTBadFitOptions, optional
        Options specifying what post-processing actions should be performed if the GST
        fit is unsatisfactory.  Can also be anything that can be cast to a
        :class:`GSTBadFitOptions` object.  Applies to all modes.

    verbosity : int, optional
        The 'verbosity' option is an integer specifying the level of
        detail printed to stdout during the calculation.

    name : str, optional
        The name of this protocol, also used to (by default) name the
        results produced by this protocol.  If None, the class name will
        be used.
    """

    def __init__(self, modes="full TP,CPTP,Target", gaugeopt_suite='stdgaugeopt', target_model=None,
                 models_to_test=None, objfn_builders=None, optimizer=None, badfit_options=None, verbosity=2, name=None):

        super().__init__(name)
        self.modes = modes.split(',')
        self.models_to_test = models_to_test
        self.target_model = target_model
        self.gaugeopt_suite = GSTGaugeOptSuite.cast(gaugeopt_suite)
        self.objfn_builders = GSTObjFnBuilders.cast(objfn_builders) if (objfn_builders is not None) else None
        self.optimizer = _opt.CustomLMOptimizer.cast(optimizer)
        self.badfit_options = GSTBadFitOptions.cast(badfit_options)
        self.verbosity = verbosity

        if not isinstance(optimizer, _opt.Optimizer) and isinstance(optimizer, dict) \
           and 'first_fditer' not in optimizer:  # then a dict was cast into a CustomLMOptimizer above.
            # by default, set special "first_fditer=auto" behavior (see logic in GateSetTomography.__init__)
            self.optimizer.first_fditer = None

        self.auxfile_types['target_model'] = 'serialized-object'
        self.auxfile_types['models_to_test'] = 'dict:serialized-object'
        self.auxfile_types['gaugeopt_suite'] = 'serialized-object'
        self.auxfile_types['objfn_builders'] = 'serialized-object'
        self.auxfile_types['optimizer'] = 'serialized-object'
        self.auxfile_types['badfit_options'] = 'serialized-object'

        #Advanced options that could be changed by users who know what they're doing
        self.starting_point = {}  # a dict whose keys are modes

    #def run_using_germs_and_fiducials(self, dataset, target_model, prep_fiducials, meas_fiducials, germs, max_lengths):
    #    design = StandardGSTDesign(target_model, prep_fiducials, meas_fiducials, germs, max_lengths)
    #    data = _proto.ProtocolData(design, dataset)
    #    return self.run(data)

    def run(self, data, memlimit=None, comm=None):
        """
        Run this protocol on `data`.

        Parameters
        ----------
        data : ProtocolData
            The input data.

        memlimit : int, optional
            A rough per-processor memory limit in bytes.

        comm : mpi4py.MPI.Comm, optional
            When not ``None``, an MPI communicator used to run this protocol
            in parallel.

        Returns
        -------
        ProtocolResults
        """
        printer = _baseobjs.VerbosityPrinter.create_printer(self.verbosity, comm)

        modes = self.modes
        models_to_test = self.models_to_test
        if models_to_test is None: models_to_test = {}

        # Choose an objective function to use for model testing
        mt_builder = None  # None => use the default builder
        if self.objfn_builders is not None:
            if len(self.objfn_builders.final_builders) > 0:
                mt_builder = self.objfn_builders.final_builders[0]
            elif len(self.objfn_builders.iteration_builders) > 0:
                mt_builder = self.objfn_builders.iteration_builders[0]

        if self.target_model is not None:
            target_model = self.target_model
        elif isinstance(data.edesign, HasProcessorSpec):
            # warnings.warn(...) -- or try/except and warn if fails?
            target_model = _models.modelconstruction._create_explicit_model(
                data.edesign.processor_spec, None, evotype='default', simulator='auto',
                ideal_gate_type='static', ideal_prep_type='auto', ideal_povm_type='auto',
                embed_gates=False, basis='pp')  # HARDCODED basis!
        else:
            target_model = None  # Usually this path leads to an error being raised below.

        ret = ModelEstimateResults(data, self)
        with printer.progress_logging(1):
            for i, mode in enumerate(modes):
                printer.show_progress(i, len(modes), prefix='-- Std Practice: ', suffix=' (%s) --' % mode)

                if mode == "Target":
                    if target_model is None:
                        raise ValueError(("Must specify `target_model` when creating this StandardGST, since one could"
                                          " not be inferred from the given experiment design."))

                    model_to_test = target_model
                    mdltest = _ModelTest(model_to_test, target_model, self.gaugeopt_suite,
                                         mt_builder, self.badfit_options, verbosity=printer - 1, name=mode)
                    result = mdltest.run(data, memlimit, comm)
                    ret.add_estimates(result)

                elif mode in models_to_test:
                    mdltest = _ModelTest(models_to_test[mode], target_model, self.gaugeopt_suite,
                                         None, self.badfit_options, verbosity=printer - 1, name=mode)
                    result = mdltest.run(data, memlimit, comm)
                    ret.add_estimates(result)

                else:
                    if target_model is None:
                        raise ValueError(("Must specify `target_model` when creating this StandardGST, since one could"
                                          " not be inferred from the given experiment design."))

                    #Try to interpret `mode` as a parameterization
                    parameterization = mode  # for now, 1-1 correspondence
                    initial_model = target_model

                    try:
                        initial_model.set_all_parameterizations(parameterization)
                    except ValueError as e:
                        raise ValueError("Could not interpret '%s' mode as a parameterization! Details:\n%s"
                                         % (mode, str(e)))

                    initial_model = GSTInitialModel(initial_model, self.starting_point.get(mode, None))
                    gst = GST(initial_model, self.gaugeopt_suite, self.objfn_builders,
                              self.optimizer, self.badfit_options, verbosity=printer - 1, name=mode)
                    result = gst.run(data, memlimit, comm)
                    ret.add_estimates(result)

        return ret


# ------------------ HELPER FUNCTIONS -----------------------------------

def _load_pspec(processorspec_filename_or_obj):
    if not isinstance(processorspec_filename_or_obj, _QuditProcessorSpec):
        with open(processorspec_filename_or_obj, 'rb') as f:
            return _pickle.load(f)
    else:
        return processorspec_filename_or_obj


def _load_model(model_filename_or_obj):
    if isinstance(model_filename_or_obj, str):
        return _io.load_model(model_filename_or_obj)
    else:
        return model_filename_or_obj  # assume a Model object


def _load_pspec_or_model(processorspec_or_model_filename_or_obj):
    if isinstance(processorspec_or_model_filename_or_obj, str):
        # if a filename is given, just try to load a processor spec (can't load a model file yet)
        with open(processorspec_or_model_filename_or_obj, 'rb') as f:
            return _pickle.load(f)
    else:
        return processorspec_or_model_filename_or_obj


def _load_fiducials_and_germs(prep_fiducial_list_or_filename,
                              meas_fiducial_list_or_filename,
                              germ_list_or_filename):

    if isinstance(prep_fiducial_list_or_filename, str):
        prep_fiducials = _io.read_circuit_list(prep_fiducial_list_or_filename)
    else: prep_fiducials = prep_fiducial_list_or_filename

    if meas_fiducial_list_or_filename is None:
        meas_fiducials = prep_fiducials  # use same strings for meas_fiducials if meas_fiducial_list_or_filename is None
    else:
        if isinstance(meas_fiducial_list_or_filename, str):
            meas_fiducials = _io.read_circuit_list(meas_fiducial_list_or_filename)
        else: meas_fiducials = meas_fiducial_list_or_filename

    #Get/load germs
    if isinstance(germ_list_or_filename, str):
        germs = _io.read_circuit_list(germ_list_or_filename)
    else: germs = germ_list_or_filename

    return prep_fiducials, meas_fiducials, germs


def _load_dataset(data_filename_or_set, comm, verbosity):
    """Loads a DataSet from the data_filename_or_set argument of functions in this module."""
    printer = _baseobjs.VerbosityPrinter.create_printer(verbosity, comm)
    if isinstance(data_filename_or_set, str):
        if comm is None or comm.Get_rank() == 0:
            if _os.path.splitext(data_filename_or_set)[1] == ".pkl":
                with open(data_filename_or_set, 'rb') as pklfile:
                    ds = _pickle.load(pklfile)
            else:
                ds = _io.read_dataset(data_filename_or_set, True, "aggregate", printer)
            if comm is not None: comm.bcast(ds, root=0)
        else:
            ds = comm.bcast(None, root=0)
    else:
        ds = data_filename_or_set  # assume a Dataset object

    return ds


def _add_gaugeopt_and_badfit(results, estlbl, target_model, gaugeopt_suite,
                             unreliable_ops, badfit_options, optimizer, resource_alloc, printer):
    tref = _time.time()
    comm = resource_alloc.comm
    profiler = resource_alloc.profiler

    #Do final gauge optimization to *final* iteration result only
    if gaugeopt_suite:
        model_to_gaugeopt = results.estimates[estlbl].models['final iteration estimate']
        if gaugeopt_suite.gaugeopt_target is None:  # add a default target model to gauge opt if needed
            #TODO: maybe make these two lines into a method of GSTGaugeOptSuite for adding a target model?
            gaugeopt_suite = _copy.deepcopy(gaugeopt_suite)
            gaugeopt_suite.gaugeopt_target = target_model
        _add_gauge_opt(results, estlbl, gaugeopt_suite,
                       model_to_gaugeopt, unreliable_ops, comm, printer - 1)
    profiler.add_time('%s: gauge optimization' % estlbl, tref); tref = _time.time()

    _add_badfit_estimates(results, estlbl, badfit_options, optimizer, resource_alloc, printer)
    profiler.add_time('%s: add badfit estimates' % estlbl, tref); tref = _time.time()

    #Add recorded info (even robust-related info) to the *base*
    #   estimate label's "stdout" meta information
    if printer.is_recording():
        results.estimates[estlbl].meta['stdout'] = printer.stop_recording()

    return results


def _add_gauge_opt(results, base_est_label, gaugeopt_suite, starting_model,
                   unreliable_ops, comm=None, verbosity=0):
    """
    Add a gauge optimization to an estimate.

    Parameters
    ----------
    results : ModelEstimateResults
        The parent results of the estimate to add a gauge optimization to.  The estimate is
        specified via `results` and `base_est_label` rather than just passing an :class:`Estimate`
        directly so that related (e.g. bad-fit) estimates can also be updated.

    base_est_label : str
        The key within `results.estimates` of the *primary* :class:`Estimate` to update.

    gaugeopt_suite : GSTGaugeOptSuite, optional
        Specifies which gauge optimizations to perform on each estimate.  Can also
        be any object that can be cast to a :class:`GSTGaugeOptSuite` object, such
        as a string or list of strings (see below) specifying built-in sets of gauge
        optimizations.  This object also optionally stores an alternate target model
        for gauge optimization.  This model specifies the ideal gates and the default
        gauge group to optimize over (this should be set prior to calling this function).

    starting_model : Model
        The starting model of the GST or GST-like protocol.  This communicates the
        parameterization that is available to gauge optimize over, and helps interpret
        gauge-optimization-suite names (e.g. "stdgaugeopt" produces different steps
        based on the parameterization of `starting_model`).

    unreliable_ops : tuple, optional
        A tuple of gate (or circuit-layer) labels that count as "unreliable operations".
        Typically these are the multi-qubit (2-qubit) gates.

    comm : mpi4py.MPI.Comm, optional
        When not ``None``, an MPI communicator used to run computations in parallel.

    verbosity : int, optional
        The level of detail printed to stdout.

    Returns
    -------
    None
    """
    printer = _baseobjs.VerbosityPrinter.create_printer(verbosity, comm)

    #Get gauge optimization dictionary
    gaugeopt_suite_dict = gaugeopt_suite.to_dictionary(starting_model,
                                                       unreliable_ops, printer - 1)

    #Gauge optimize to list of gauge optimization parameters
    for go_label, goparams in gaugeopt_suite_dict.items():

        printer.log("-- Performing '%s' gauge optimization on %s estimate --" % (go_label, base_est_label), 2)

        #Get starting model
        results.estimates[base_est_label].add_gaugeoptimized(goparams, None, go_label, comm, printer - 3)
        mdl_start = results.estimates[base_est_label].retrieve_start_model(goparams)

        #Gauge optimize data-scaled estimate also
        for suffix in ROBUST_SUFFIX_LIST:
            robust_est_label = base_est_label + suffix
            if robust_est_label in results.estimates:
                mdl_start_robust = results.estimates[robust_est_label].retrieve_start_model(goparams)

                if mdl_start_robust.frobeniusdist(mdl_start) < 1e-8:
                    printer.log("-- Conveying '%s' gauge optimization from %s to %s estimate --" %
                                (go_label, base_est_label, robust_est_label), 2)
                    params = results.estimates[base_est_label].goparameters[go_label]  # no need to copy here
                    gsopt = results.estimates[base_est_label].models[go_label].copy()
                    results.estimates[robust_est_label].add_gaugeoptimized(params, gsopt, go_label, comm, printer - 3)
                else:
                    printer.log("-- Performing '%s' gauge optimization on %s estimate --" %
                                (go_label, robust_est_label), 2)
                    results.estimates[robust_est_label].add_gaugeoptimized(goparams, None, go_label, comm, printer - 3)


def _add_badfit_estimates(results, base_estimate_label, badfit_options,
                          optimizer=None, resource_alloc=None, verbosity=0):
    """
    Add any and all "bad fit" estimates to `results`.

    Parameters
    ----------
    results : ModelEstimateResults
        The results to add bad-fit estimates to.

    base_estimate_label : str
        The *primary* estimate label to base bad-fit additions off of.

    badfit_options : GSTBadFitOptions
        The options specifing what constitutes a "bad fit" and what actions
        to take when one occurs.

    optimizer : Optimizer
        The optimizer to perform re-optimization, if any is needed.

    resource_alloc : ResourceAllocation, optional
        What resources are available and how they should be distributed.

    verbosity : int, optional
        Level of detail printed to stdout.

    Returns
    -------
    None
    """

    if badfit_options is None:
        return  # nothing to do

    badfit_options = GSTBadFitOptions.cast(badfit_options)
    base_estimate = results.estimates[base_estimate_label]
    parameters = base_estimate.parameters

    if len(badfit_options.actions) == 0:
        return  # nothing to do - and exit before we try to evaluate objective fn.

    #Resource alloc gets sent to these estimate methods for building
    # a distributed-layout outjective fn / MDC store if one doesn't exist.
    mdc_objfn = base_estimate.final_objective_fn(resource_alloc)
    objfn_cache = base_estimate.final_objective_fn_cache(resource_alloc)  # ???

    ralloc = mdc_objfn.resource_alloc
    comm = ralloc.comm if ralloc else None
    printer = _baseobjs.VerbosityPrinter.create_printer(verbosity, ralloc)

    if badfit_options.threshold is not None and \
       base_estimate.misfit_sigma(ralloc) <= badfit_options.threshold:
        return  # fit is good enough - no need to add any estimates

    assert(parameters.get('weights', None) is None), \
        "Cannot perform bad-fit scaling when weights are already given!"

    for badfit_typ in badfit_options.actions:
        new_params = parameters.copy()
        new_final_model = None

        if badfit_typ in ("robust", "Robust", "robust+", "Robust+"):
            global_weights = _compute_robust_scaling(badfit_typ, objfn_cache, mdc_objfn)
            new_params['weights'] = global_weights

            if badfit_typ in ("Robust", "Robust+") and (optimizer is not None) and (mdc_objfn is not None):
                mdc_objfn_reopt = _reoptimize_with_weights(mdc_objfn, global_weights, optimizer, printer - 1)
                new_final_model = mdc_objfn_reopt.model

        elif badfit_typ == "wildcard":
            try:
                budget_dict = _compute_wildcard_budget(objfn_cache, mdc_objfn, parameters, badfit_options, printer - 1)
                for chain_name, (unmodeled, active_constraint_list) in budget_dict.items():
                    base_estimate.extra_parameters[chain_name + "_unmodeled_error"] = unmodeled.to_nice_serialization()
                    base_estimate.extra_parameters[chain_name + "_unmodeled_active_constraints"] \
                        = active_constraint_list
                if len(budget_dict) > 0:  # also store first chain info w/empty chain name (convenience)
                    first_chain = next(iter(budget_dict))
                    unmodeled, active_constraint_list = budget_dict[first_chain]
                    base_estimate.extra_parameters["unmodeled_error"] = unmodeled.to_nice_serialization()
                    base_estimate.extra_parameters["unmodeled_active_constraints"] = active_constraint_list
            except NotImplementedError as e:
                printer.warning("Failed to get wildcard budget - continuing anyway.  Error was:\n" + str(e))
                new_params['unmodeled_error'] = None
            #except AssertionError as e:
            #    printer.warning("Failed to get wildcard budget - continuing anyway.  Error was:\n" + str(e))
            #    new_params['unmodeled_error'] = None
            continue  # no need to add a new estimate - we just update the base estimate

        elif badfit_typ == 'wildcard1d':

            #If this estimate is the target model then skip adding the diamond distance wildcard.
            if base_estimate_label != 'Target':
                try:
                    budget = _compute_wildcard_budget_1d_model(base_estimate, objfn_cache, mdc_objfn, parameters,
                                                               badfit_options, printer - 1)

                    base_estimate.extra_parameters['wildcard1d' + "_unmodeled_error"] = budget.to_nice_serialization()
                    base_estimate.extra_parameters['wildcard1d' + "_unmodeled_active_constraints"] \
                        = None

                    base_estimate.extra_parameters["unmodeled_error"] = budget.to_nice_serialization()
                    base_estimate.extra_parameters["unmodeled_active_constraints"] = None
                except NotImplementedError as e:
                    printer.warning("Failed to get wildcard budget - continuing anyway.  Error was:\n" + str(e))
                    new_params['unmodeled_error'] = None
                #except AssertionError as e:
                #    printer.warning("Failed to get wildcard budget - continuing anyway.  Error was:\n" + str(e))
                #    new_params['unmodeled_error'] = None
                continue  # no need to add a new estimate - we just update the base estimate

            else:
                printer.log('Diamond distance wildcard model is incompatible with the Target estimate, skipping.', 3)
                continue

        elif badfit_typ == "do nothing":
            continue  # go to next on-bad-fit directive

        else:
            raise ValueError("Invalid on-bad-fit directive: %s" % badfit_typ)

        # In case we've computed an updated final model, Just keep (?) old estimates of all
        # prior iterations (or use "blank" sentinel once this is supported).
        mdl_lsgst_list = [base_estimate.models['iteration %d estimate' % k]
                          for k in range(base_estimate.num_iterations)]
        mdl_start = base_estimate.models.get('seed', None)
        target_model = base_estimate.models.get('target', None)

        models_by_iter = mdl_lsgst_list[:] if (new_final_model is None) \
            else mdl_lsgst_list[0:-1] + [new_final_model]

        results.add_estimate(_Estimate.create_gst_estimate(results, target_model, mdl_start,
                                                           models_by_iter, new_params),
                             base_estimate_label + "." + badfit_typ)

        #Add gauge optimizations to the new estimate
        for gokey, gauge_opt_params in base_estimate.goparameters.items():
            if new_final_model is not None:
                unreliable_ops = ()  # pass this in?
                _add_gauge_opt(results, base_estimate_label + '.' + badfit_typ,
                               GSTGaugeOptSuite(gaugeopt_argument_dicts={gokey: gauge_opt_params},
                                                gaugeopt_target=target_model),
                               new_final_model, unreliable_ops, comm, printer - 1)
            else:
                # add same gauge-optimized result as above
                go_gs_final = base_estimate.models[gokey]
                results.estimates[base_estimate_label + '.' + badfit_typ].add_gaugeoptimized(
                    gauge_opt_params.copy(), go_gs_final, gokey, comm, printer - 1)


def _compute_wildcard_budget_1d_model(estimate, objfn_cache, mdc_objfn, parameters, badfit_options, verbosity):
    """
    Create a wildcard budget for a model estimate. This version of the function produces a wildcard estimate
    using the model introduced by Tim and Stefan in the RCSGST paper.
    TODO: docstring (update)

    Parameters
    ----------
    model : Model
        The model to add a wildcard budget to.

    ds : DataSet
        The data the model predictions are being compared with.

    circuits_to_use : list
        The circuits whose data are compared.

    parameters : dict
        Various parameters of the estimate at hand.

    badfit_options : GSTBadFitOptions, optional
        Options specifying what post-processing actions should be performed when
        a fit is unsatisfactory.  Contains detailed parameters for wildcard budget
        creation.

    comm : mpi4py.MPI.Comm, optional
        An MPI communicator used to run this computation in parallel.

    mem_limit : int, optional
        A rough per-processor memory limit in bytes.

    verbosity : int, optional
        Level of detail printed to stdout.

    Returns
    -------
    PrimitiveOpsWildcardBudget
    """
    printer = _baseobjs.VerbosityPrinter.create_printer(verbosity, mdc_objfn.resource_alloc)
    badfit_options = GSTBadFitOptions.cast(badfit_options)
    model = mdc_objfn.model
    ds = mdc_objfn.dataset
    global_circuits_to_use = mdc_objfn.global_circuits

    printer.log("******************* Adding Wildcard Budget **************************")

    #cache construction code.
    # Extract model, dataset, objfn, etc.
    # Note: must evaluate mdc_objfn *before* passing to wildcard fn init so internal probs are init
    mdc_objfn.fn(model.to_vector())

    ## PYGSTI TRANSPLANT from pygsti.protocols.gst._compute_wildcard_budget
    # Compute the various thresholds
    ds_dof = ds.degrees_of_freedom(global_circuits_to_use)
    nparams = model.num_modeltest_params  # just use total number of params
    percentile = 0.025
    nboxes = len(global_circuits_to_use)

    two_dlogl_threshold = _chi2.ppf(1 - percentile, max(ds_dof - nparams, 1))
    redbox_threshold = _chi2.ppf(1 - percentile / nboxes, 1)

    ref, reference_name = _compute_1d_reference_values_and_name(estimate, badfit_options)
    primitive_ops = list(ref.keys())
    wcm = _wild.PrimitiveOpsSingleScaleWildcardBudget(primitive_ops, [ref[k] for k in primitive_ops],
                                                      reference_name=reference_name)
    _opt.wildcardopt.optimize_wildcard_bisect_alpha(wcm, mdc_objfn, two_dlogl_threshold, redbox_threshold, printer,
                                                    guess=0.1, tol=1e-3)  # results in optimized wcm
    return wcm


def _compute_1d_reference_values_and_name(estimate, badfit_options):
    final_model = estimate.models['final iteration estimate']
    target_model = estimate.models['target']
    gaugeopt_model = _alg.gaugeopt_to_target(final_model, target_model)

    if badfit_options.wildcard1d_reference == 'diamond distance':
        dd = {}
        for key, op in gaugeopt_model.operations.items():
            dd[key] = 0.5 * _tools.diamonddist(op.to_dense(), target_model.operations[key].to_dense())

        spamdd = {}
        for key, op in gaugeopt_model.preps.items():
            spamdd[key] = _tools.tracedist(_tools.vec_to_stdmx(op.to_dense(), 'pp'),
                                           _tools.vec_to_stdmx(target_model.preps[key].to_dense(), 'pp'))

        for key in gaugeopt_model.povms.keys():
            spamdd[key] = 0.5 * _tools.optools.povm_diamonddist(gaugeopt_model, target_model, key)

        dd['SPAM'] = sum(spamdd.values())
        return dd, 'diamond distance'
    else:
        raise ValueError("Invalid wildcard1d_reference value (%s) in bad-fit options!"
                         % str(badfit_options.wildcard1d_reference))


def _compute_robust_scaling(scale_typ, objfn_cache, mdc_objfn):
    """
    Get the per-circuit data scaling ("weights") for a given type of robust-data-scaling.
    TODO: update docstring

    Parameters
    ----------
    scale_typ : {'robust', 'robust+', 'Robust', 'Robust+'}
        The type of robust scaling.  Captial vs. lowercase "R" doesn't
        matter to this function (it indicates whether a post-scaling
        re-optimization is performed elsewhere).  The "+" postfix distinguishes
        a "version 1" scaling (no "+"), where we drastically scale down weights
        of especially bad sequences, from a "version 2" scaling ("+"), where
        we additionaly rescale all the circuit data to achieve the desired chi2
        distribution of per-circuit goodness-of-fit values *without reordering*
        these values.

    model : Model
        The final model fit.

    ds : DataSet
        The data set to compare to the model predictions.

    circuit_list : list
        A list of the :class:`Circuit`s whose data should be compared.

    parameters : dict
        Various parameters of the estimate at hand.

    comm : mpi4py.MPI.Comm, optional
        An MPI communicator used to run this computation in parallel.

    mem_limit : int, optional
        A rough per-processor memory limit in bytes.

    Returns
    -------
    dict
        A dictionary of circuit weights.  Keys are cirrcuits and values are
        scaling factors that should be applied to the data counts for that circuit.
        Omitted circuits should not be scaled.
    """
    #circuit_list = mdc_objfn.circuits  # *local* circuit list
    global_circuit_list = mdc_objfn.global_circuits  # *global* circuit list
    ds = mdc_objfn.dataset

    fitqty = objfn_cache.chi2k_distributed_percircuit  # *global* fit qty values (only for local circuits)
    #Note: fitqty[iCircuit] gives fit quantity for a single circuit, aggregated over outcomes.

    expected = (len(ds.outcome_labels) - 1)  # == "k"
    dof_per_box = expected; nboxes = len(global_circuit_list)
    pc = 0.05  # hardcoded (1 - confidence level) for now -- make into advanced option w/default

    circuit_weights = {}
    if scale_typ in ("robust", "Robust"):
        # Robust scaling V1: drastically scale down weights of especially bad sequences
        threshold = _np.ceil(_chi2.ppf(1 - pc / nboxes, dof_per_box))
        for i, opstr in enumerate(global_circuit_list):
            if fitqty[i] > threshold:
                circuit_weights[opstr] = expected / fitqty[i]  # scaling factor

    elif scale_typ in ("robust+", "Robust+"):
        # Robust scaling V2: V1 + rescale to desired chi2 distribution without reordering
        threshold = _np.ceil(_chi2.ppf(1 - pc / nboxes, dof_per_box))
        scaled_fitqty = fitqty.copy()
        for i, opstr in enumerate(global_circuit_list):
            if fitqty[i] > threshold:
                circuit_weights[opstr] = expected / fitqty[i]  # scaling factor
                scaled_fitqty[i] = expected  # (fitqty[i]*circuitWeights[opstr])

        nelements = len(fitqty)
        percentiles = [_chi2.ppf((i + 1) / (nelements + 1), dof_per_box) for i in range(nelements)]
        for ibin, i in enumerate(_np.argsort(scaled_fitqty)):
            opstr = global_circuit_list[i]
            fit, expected = scaled_fitqty[i], percentiles[ibin]
            if fit > expected:
                if opstr in circuit_weights: circuit_weights[opstr] *= expected / fit
                else: circuit_weights[opstr] = expected / fit

    return circuit_weights  # contains *global* circuits as keys


def _compute_wildcard_budget(objfn_cache, mdc_objfn, parameters, badfit_options, verbosity):
    """
    Create a wildcard budget for a model estimate.
    TODO: update docstring

    Parameters
    ----------
    model : Model
        The model to add a wildcard budget to.

    ds : DataSet
        The data the model predictions are being compared with.

    circuits_to_use : list
        The circuits whose data are compared.

    parameters : dict
        Various parameters of the estimate at hand.

    badfit_options : GSTBadFitOptions, optional
        Options specifying what post-processing actions should be performed when
        a fit is unsatisfactory.  Contains detailed parameters for wildcard budget
        creation.

    comm : mpi4py.MPI.Comm, optional
        An MPI communicator used to run this computation in parallel.

    mem_limit : int, optional
        A rough per-processor memory limit in bytes.

    verbosity : int, optional
        Level of detail printed to stdout.

    Returns
    -------
    PrimitiveOpsWildcardBudget
    """
    printer = _baseobjs.VerbosityPrinter.create_printer(verbosity, mdc_objfn.resource_alloc)
    badfit_options = GSTBadFitOptions.cast(badfit_options)
    model = mdc_objfn.model
    ds = mdc_objfn.dataset
    global_circuits_to_use = mdc_objfn.global_circuits

    printer.log("******************* Adding Wildcard Budget **************************")

    # Approach: we create an objective function that, for a given Wvec, computes:
    # (amt_of_2DLogL over threshold) + (amt of "red-box": per-outcome 2DlogL over threshold) + eta*|Wvec|_1                                     # noqa
    # and minimize this for different eta (binary search) to find that largest eta for which the
    # first two terms is are zero.  This Wvec is our keeper.

    ds_dof = ds.degrees_of_freedom(global_circuits_to_use)  # number of independent parameters
    # in dataset (max. model # of params)
    nparams = model.num_modeltest_params  # just use total number of params
    percentile = 0.025; nboxes = len(global_circuits_to_use)
    if ds_dof < nparams:
        _warnings.warn(("Data has fewer degrees of freedom than model (%d < %d), and so to compute an "
                        "aggregate 2*DeltaLogL we'll use a k=1 chi2_k distribution. Please set "
                        "model.num_modeltest_params to an appropriate value!") % (ds_dof, nparams))

    two_dlogl_threshold = _chi2.ppf(1 - percentile, max(ds_dof - nparams, 1))
    redbox_threshold = _chi2.ppf(1 - percentile / nboxes, 1)
    # if p is prob that box is red and there are N boxes, then prob of no red boxes is q = (1-p)^N ~= 1-p*N
    # and so probability of any red boxes is ~p*N.  Here `percentile` is the probability of seeing *any* red
    # boxes, i.e. ~p*N, so to compute the prob of a single box being red we compute `p = percentile/N`.

    #print("DB2: ",twoDeltaLogL_threshold,redbox_threshold)

    assert(isinstance(mdc_objfn, _objfns.PoissonPicDeltaLogLFunction)), \
        "Can only use wildcard scaling with 'logl' objective!"

    two_dlogl_terms = objfn_cache.chi2k_distributed_percircuit  # *global* per-circuit 2*dlogl values
    two_dlogl = sum(two_dlogl_terms)

    if badfit_options.wildcard_initial_budget is None:
        primitive_op_labels = badfit_options.wildcard_primitive_op_labels
        if primitive_op_labels is None:
            primitive_op_labels = model.primitive_op_labels + model.primitive_instrument_labels
            if badfit_options.wildcard_budget_includes_spam:
                primitive_op_labels += ('SPAM',)  # special op name
        budget = _wild.PrimitiveOpsWildcardBudget(primitive_op_labels, start_budget=0.0)
    else:
        budget = badfit_options.wildcard_initial_budget

    ret = _collections.OrderedDict()
    zero_budget_is_ok = bool(two_dlogl <= two_dlogl_threshold
                             and sum(_np.clip(two_dlogl_terms - redbox_threshold, 0, None)) < 1e-6)
    if zero_budget_is_ok:
        printer.log("No need to add budget!")

    L1weights = _np.ones(budget.num_params)
    if badfit_options.wildcard_L1_weights:
        for op_label, weight in badfit_options.wildcard_L1_weights.items():
            L1weights[budget.primitive_op_param_index[op_label]] = weight
        printer.log("Using non-uniform L1 weights: " + str(list(L1weights)))

    # Note: must evaluate mdc_objfn *before* passing to wildcard fn init so internal probs are init
    mdc_objfn.fn(model.to_vector())
    logl_wildcard_fn = _objfns.LogLWildcardFunction(mdc_objfn, model.to_vector(), budget)

    wv_orig = budget.to_vector()

    for method_or_methodchain in badfit_options.wildcard_methods:
        methodchain = method_or_methodchain if isinstance(method_or_methodchain, (list, tuple)) \
            else (method_or_methodchain,)
        budget.from_vector(wv_orig)  # restore original budget to begin each chain
        chain_name = None
        budget_was_optimized = False
        tStart = _time.time()

        for method_name_or_dict in methodchain:
            if isinstance(method_name_or_dict, dict):
                method_name = method_name_or_dict.pop('name')
                method_options = method_name_or_dict
            else:
                method_name = method_name_or_dict
                method_options = {}

            #Update the name for the entire chain
            if 'chain_name' in method_options: chain_name = method_options.pop('chain_name')
            if chain_name is None: chain_name = method_name
            if method_name != "none": budget_was_optimized = True

            #Run the method
            if zero_budget_is_ok:  # no method needed - the zero budget meets constraints
                budget.from_vector(_np.zeros(len(budget.to_vector()), 'd'))

            elif method_name == "neldermead":
                _opt.optimize_wildcard_budget_neldermead(budget, L1weights, logl_wildcard_fn,
                                                         two_dlogl_threshold, redbox_threshold, printer,
                                                         **method_options)
            elif method_name == "barrier":
                _opt.optimize_wildcard_budget_barrier(budget, L1weights, mdc_objfn, two_dlogl_threshold,
                                                      redbox_threshold, printer, **method_options)
            elif method_name == "cvxopt":
                _opt.optimize_wildcard_budget_cvxopt(budget, L1weights, mdc_objfn, two_dlogl_threshold,
                                                     redbox_threshold, printer, **method_options)
            elif method_name == "cvxopt_smoothed":
                _opt.optimize_wildcard_budget_cvxopt_smoothed(budget, L1weights, mdc_objfn,
                                                              two_dlogl_threshold, redbox_threshold,
                                                              printer, **method_options)
            elif method_name == "cvxopt_small":
                _opt.optimize_wildcard_budget_cvxopt_zeroreg(budget, L1weights, mdc_objfn,
                                                             two_dlogl_threshold, redbox_threshold, printer,
                                                             **method_options)
            elif method_name == "cvxpy_noagg":
                _opt.optimize_wildcard_budget_percircuit_only_cvxpy(budget, L1weights, mdc_objfn,
                                                                    redbox_threshold, printer,
                                                                    **method_options)
            elif method_name == "none":
                pass
            else:
                raise ValueError("Invalid wildcard method name: %s" % method_name)

        #Done with chain: print result and check constraints
        def _evaluate_constraints(wv):
            layout = mdc_objfn.layout
            dlogl_elements = logl_wildcard_fn.lsvec(wv)**2  # b/c WC fn only has sqrt of terms implemented now
            dlogl_percircuit = _np.empty(len(layout.circuits), 'd')  # *local* circuits
            for i in range(len(layout.circuits)):
                dlogl_percircuit[i] = _np.sum(dlogl_elements[layout.indices_for_index(i)], axis=0)

            two_dlogl_percircuit = 2 * dlogl_percircuit
            two_dlogl = sum(two_dlogl_percircuit)
            global_two_dlogl_sum = layout.allsum_local_quantity('c', two_dlogl)
            global_two_dlogl_percircuit = layout.allgather_local_array('c', two_dlogl_percircuit)
            return (max(0, global_two_dlogl_sum - two_dlogl_threshold),
                    _np.clip(global_two_dlogl_percircuit - redbox_threshold, 0, None))

        wvec = budget.to_vector()
        wvec = _np.abs(wvec)
        budget.from_vector(wvec)  # ensure all budget elements are positive
        agg_constraint_violation, percircuit_constraint_violation = _evaluate_constraints(wvec)
        L1term = float(_np.sum(_np.abs(wvec) * L1weights))
        if chain_name is None: chain_name = "none"
        printer.log("Final wildcard budget for '%s' chain gives: (elapsed time %.1fs)" %
                    (chain_name, _time.time() - tStart))
        printer.log("   aggregate logl constraint violation = %g" % agg_constraint_violation)
        printer.log("   per-circuit logl constraint violation (totaled)= %g" % sum(percircuit_constraint_violation))
        printer.log("   L1-like term = %g" % L1term)
        printer.log("   " + str(budget))
        printer.log("")

        # Test that the found wildcard budget is admissable (there is not a strictly smaller wildcard budget
        # that also satisfies the constraints), and while doing this find the active constraints.
        printer.log("VERIFYING that the final wildcard budget vector is admissable")

        # Used for deciding what counts as a negligable per-gate wildcard.
        max_depth = 0
        for circ in ds.keys():
            if circ.depth > max_depth:
                max_depth = circ.depth

        active_constraints_list = []
        for w_ind, w_ele in enumerate(wvec):
            active_constraints = {}
            strictly_smaller_wvec = wvec.copy()
            negligable_budget = 1 / (100 * max_depth)
            if abs(w_ele) > negligable_budget:  # Use absolute values everywhere (wildcard vector can be negative).
                strictly_smaller_wvec[w_ind] = 0.99 * abs(w_ele)  # Decrease the vector element by 1%.
                printer.log(" - Trialing strictly smaller vector, with element %.3g reduced from %.3g to %.3g" %
                            (w_ind, w_ele, strictly_smaller_wvec[w_ind]))
                glob_constraint, percircuit_constraint = _evaluate_constraints(strictly_smaller_wvec)
                if glob_constraint + _np.sum(percircuit_constraint) < 1e-4:

                    toprint = ("   - Constraints still satisfied, budget NOT ADMISSABLE! Global = %.3g,"
                               " max per-circuit = %.3g ") % (glob_constraint, _np.max(percircuit_constraint))
                    # Throw an error if we are optimizing since this shouldn't happen then, otherwise just notify
                    if budget_was_optimized and badfit_options.wildcard_inadmissable_action == 'raise':
                        raise ValueError(toprint)
                    else:
                        printer.log(toprint)
                else:
                    printer.log(("   - Constraints (correctly) no longer satisfied! Global = %.3g, "
                                 "max per-circuit = %.3g ") % (glob_constraint, _np.max(percircuit_constraint)))

                circ_ind_max = _np.argmax(percircuit_constraint)
                if glob_constraint > 0:
                    active_constraints['global'] = float(glob_constraint),
                if percircuit_constraint[circ_ind_max] > 0:
                    active_constraints['percircuit'] = (int(circ_ind_max), global_circuits_to_use[circ_ind_max].str,
                                                        float(percircuit_constraint[circ_ind_max]))
                #Note: make sure active_constraints is JSON serializable (this is why we put the circuit *str* in)
            else:
                if budget_was_optimized:
                    printer.log((" - Element %.3g is %.3g. This is below %.3g, so trialing snapping to zero"
                                 " and updating.") % (w_ind, w_ele, negligable_budget))
                    strictly_smaller_wvec[w_ind] = 0.
                    glob_constraint, percircuit_constraint = _evaluate_constraints(strictly_smaller_wvec)
                    if glob_constraint + _np.sum(percircuit_constraint) < 1e-4:
                        printer.log("   - Snapping to zero accepted!")
                        wvec = strictly_smaller_wvec.copy()
                    else:
                        printer.log("   - Snapping to zero NOT accepted! Global = %.3g, max per-circuit = %.3g " %
                                    (glob_constraint, _np.max(percircuit_constraint)))
                else:
                    # We do this instead when we're not optimizing the budget, as otherwise we'd change the budget.
                    printer.log(" - Skipping trialing reducing element %.3g below %.3g, as it is less than %.3g" %
                                (w_ind, w_ele, negligable_budget))
            active_constraints_list.append(active_constraints)
        budget.from_vector(wvec)

        # Note: active_constraints_list is typically stored in parameters['unmodeled_error active constraints']
        # of the relevant Estimate object.
        primOp_labels = _collections.defaultdict(list)
        for lbl, i in budget.primitive_op_param_index.items(): primOp_labels[i].append(str(lbl))
        for i, active_constraints in enumerate(active_constraints_list):
            if active_constraints:
                printer.log("** ACTIVE constraints for " + "--".join(primOp_labels[i]) + " **")
                if 'global' in active_constraints:
                    printer.log("   global constraint:" + str(active_constraints['global']))
                if 'percircuit' in active_constraints:
                    _, circuit_str, constraint_amt = active_constraints['percircuit']
                    printer.log("   per-circuit constraint:" + circuit_str + " = " + str(constraint_amt))
            else:
                printer.log("(no active constraints for " + "--".join(primOp_labels[i]) + ")")
        printer.log("")

        ret[chain_name] = (budget, active_constraints_list)

    return ret


def _reoptimize_with_weights(mdc_objfn, circuit_weights_dict, optimizer, verbosity):
    """
    Re-optimize a model after data counts have been scaled by circuit weights.
    TODO: update docstring

    Parameters
    ----------
    model : Model
        The model to re-optimize.

    ds : DataSet
        The data set to compare againts.

    circuit_list : list
        The circuits for which data and predictions should be compared.

    circuit_weights_dict : dict
        A dictionary of circuit weights, such as that returned by
        :function:`_compute_robust_scaling`, giving the data-count scaling factors.

    objfn_builder : ObjectiveFunctionBuilder
        The objective function (builder) that represents the final stage of
        optimization.  This defines what objective function is minimized in
        this re-optimization.

    optimizer : Optimizer
        The optimizer to use.

    resource_alloc : ResourceAllocation, optional
        What resources are available and how they should be distributed.

    verbosity : int, optional
        Level of detail printed to stdout.

    Returns
    -------
    Model
        The re-optimized model, potentially the *same* object as `model`.
    """
    printer = _baseobjs.VerbosityPrinter.create_printer(verbosity)
    printer.log("--- Re-optimizing after robust data scaling ---")
    circuit_list = mdc_objfn.circuits
    circuit_weights = _np.array([circuit_weights_dict.get(c, 1.0) for c in circuit_list], 'd')

    # We update the circuit weights in mdc_objfn and reoptimize:
    orig_weights = mdc_objfn.circuits.circuit_weights
    mdc_objfn.circuits.circuit_weights = circuit_weights

    opt_result, mdc_objfn_reopt = _alg.run_gst_fit(mdc_objfn, optimizer, None, printer - 1)

    mdc_objfn.circuits.circuit_weights = orig_weights  # restore original circuit weights
    return mdc_objfn_reopt


class ModelEstimateResults(_proto.ProtocolResults):
    """
    A results object that holds model estimates.

    Parameters
    ----------
    data : ProtocolData
        The experimental data these results are generated from.

    protocol_instance : Protocol
        The protocol that generated these results.

    init_circuits : bool, optional
        Whether `self.circuit_lists` should be initialized or not.
        (In special cases, this can be disabled for speed.)

    Attributes
    ----------
    dataset : DataSet
        The underlying data set.
    """
    #Note: adds functionality to bare ProtocolResults object but *doesn't*
    #add additional data storage - all is still within same members,
    #even if this is is exposed differently.

    @classmethod
    def from_dir(cls, dirname, name, preloaded_data=None, quick_load=False):
        """
        Initialize a new ModelEstimateResults object from `dirname` / results / `name`.

        Parameters
        ----------
        dirname : str
            The *root* directory name (under which there is are 'edesign',
            'data', and 'results' subdirectories).

        name : str
            The sub-directory name of the particular results object to load
            (there can be multiple under a given root `dirname`).  This is the
            name of a subdirectory of `dirname` / results.

        preloaded_data : ProtocolData, optional
            In the case that the :class:`ProtocolData` object for `dirname`
            is already loaded, it can be passed in here.  Otherwise leave this
            as None and it will be loaded.

        quick_load : bool, optional
            Setting this to True skips the loading of data and experiment-design
            components that may take a long time to load. This can be useful
            all the information of interest lies only within the results object.

        Returns
        -------
        ModelEstimateResults
        """
        ret = super().from_dir(dirname, name, preloaded_data, quick_load)  # loads members; doesn't make parent "links"
        ret.circuit_lists = ret._create_circuit_lists(ret.data.edesign)  # because circuit_lists auxfile_type == 'none'
        for est in ret.estimates.values():
            est.parent = ret  # link estimate to parent results object
        return ret

    def __init__(self, data, protocol_instance, init_circuits=True):
        """
        Initialize an empty Results object.
        """
        super().__init__(data, protocol_instance)

        self.estimates = _collections.OrderedDict()
        self.circuit_lists = self._create_circuit_lists(self.data.edesign) \
            if init_circuits else _collections.OrderedDict()

        #Punt on serialization of these qtys for now...
        self.auxfile_types['circuit_lists'] = 'none'  # derived from edesign
        self.auxfile_types['estimates'] = 'dict:dir-serialized-object'

    def _create_circuit_lists(self, edesign):
        #Compute some basic "results" by just exposing edesign circuit lists more directly
        circuit_lists = _collections.OrderedDict()

        if isinstance(edesign, _proto.CircuitListsDesign):
            circuit_lists['iteration'] = [_CircuitList.cast(cl) for cl in edesign.circuit_lists]

            #Set "Ls and germs" info if available
            if isinstance(edesign, StandardGSTDesign):
                circuit_lists['prep fiducials'] = edesign.prep_fiducials
                circuit_lists['meas fiducials'] = edesign.meas_fiducials
                circuit_lists['germs'] = edesign.germs

        else:
            #Single iteration
            circuit_lists['iteration'] = [_CircuitList.cast(edesign.all_circuits_needing_data)]

        circuit_lists['final'] = circuit_lists['iteration'][-1]
        return circuit_lists

    @property
    def dataset(self):
        """
        The underlying data set.
        """
        return self.data.dataset

    def to_nameddict(self):
        """
        Convert these results into nested :class:`NamedDict` objects.

        Returns
        -------
        NamedDict
        """
        ret = _tools.NamedDict('Estimate', 'category')
        for k, v in self.estimates.items():
            ret[k] = v
        return ret

    def add_estimates(self, results, estimates_to_add=None):
        """
        Add some or all of the estimates from `results` to this `Results` object.

        Parameters
        ----------
        results : Results
            The object to import estimates from.  Note that this object must contain
            the same data set and gate sequence information as the importing object
            or an error is raised.

        estimates_to_add : list, optional
            A list of estimate keys to import from `results`.  If None, then all
            the estimates contained in `results` are imported.

        Returns
        -------
        None
        """
        if self.dataset is None:
            raise ValueError(("The data set must be initialized"
                              "*before* adding estimates"))

        if 'iteration' not in self.circuit_lists:
            raise ValueError(("Circuits must be initialized"
                              "*before* adding estimates"))

        assert(results.dataset is self.dataset), "DataSet inconsistency: cannot import estimates!"
        assert(len(self.circuit_lists['iteration']) == len(results.circuit_lists['iteration'])), \
            "Iteration count inconsistency: cannot import estimates!"

        for estimate_key in results.estimates:
            if estimates_to_add is None or estimate_key in estimates_to_add:
                if estimate_key in self.estimates:
                    _warnings.warn("Re-initializing the %s estimate" % estimate_key
                                   + " of this Results object!  Usually you don't"
                                   + " want to do this.")
                self.estimates[estimate_key] = results.estimates[estimate_key]

    def rename_estimate(self, old_name, new_name):
        """
        Rename an estimate in this Results object.

        Ordering of estimates is not changed.

        Parameters
        ----------
        old_name : str
            The labels of the estimate to be renamed

        new_name : str
            The new name for the estimate.

        Returns
        -------
        None
        """
        if old_name not in self.estimates:
            raise KeyError("%s does not name an existing estimate" % old_name)

        ordered_keys = list(self.estimates.keys())
        self.estimates[new_name] = self.estimates[old_name]  # at end
        del self.estimates[old_name]
        keys_to_move = ordered_keys[ordered_keys.index(old_name) + 1:]  # everything after old_name
        for key in keys_to_move: self.estimates.move_to_end(key)

    def add_estimate(self, estimate, estimate_key='default'):
        """
        Add a set of `Model` estimates to this `Results` object.

        Parameters
        ----------
        estimate : Estimate
            The estimate to add.

        estimate_key : str, optional
            The key or label used to identify this estimate.

        Returns
        -------
        None
        """
        if self.dataset is None:
            raise ValueError(("The data set must be initialized"
                              "*before* adding estimates"))

        if 'iteration' not in self.circuit_lists:
            raise ValueError(("Circuits must be initialized"
                              "*before* adding estimates"))

        if 'iteration' in self.circuit_lists:
            la, lb = len(self.circuit_lists['iteration']), estimate.num_iterations
            assert(la == lb), "Number of iterations (%d) must equal %d!" % (lb, la)

        if estimate_key in self.estimates:
            _warnings.warn("Re-initializing the %s estimate" % estimate_key
                           + " of this Results object!  Usually you don't"
                           + " want to do this.")

        self.estimates[estimate_key] = estimate

    def add_model_test(self, target_model, themodel,
                       estimate_key='test', gaugeopt_keys="auto"):
        """
        Add a new model-test (i.e. non-optimized) estimate to this `Results` object.

        Parameters
        ----------
        target_model : Model
            The target model used for comparison to the model.

        themodel : Model
            The "model" model whose fit to the data and distance from
            `target_model` are assessed.

        estimate_key : str, optional
            The key or label used to identify this estimate.

        gaugeopt_keys : list, optional
            A list of gauge-optimization keys to add to the estimate.  All
            of these keys will correspond to trivial gauge optimizations,
            as the model model is assumed to be fixed and to have no
            gauge degrees of freedom.  The special value "auto" creates
            gauge-optimized estimates for all the gauge optimization labels
            currently in this `Results` object.

        Returns
        -------
        None
        """
        # fill in what we can with info from existing estimates
        gaugeopt_suite = None
        objfn_builder = None
        badfit_options = None
        for est in self.estimates.values():
            proto = est.parameters.get('protocol', None)
            if proto:
                if hasattr(proto, 'gaugeopt_suite'):
                    gaugeopt_suite = proto.gaugeopt_suite
                if hasattr(proto, 'badfit_options'):
                    badfit_options = proto.badfit_options
            objfn_builder = est.parameters.get('final_objfn_builder', objfn_builder)

        from .modeltest import ModelTest as _ModelTest
        mdltest = _ModelTest(themodel, target_model, gaugeopt_suite,
                             objfn_builder, badfit_options, name=estimate_key)
        test_result = mdltest.run(self.data)
        self.add_estimates(test_result)

    def view(self, estimate_keys, gaugeopt_keys=None):
        """
        Creates a shallow copy of this Results object containing only the given estimate.

        This function an also filter based on gauge-optimization keys, only keeping
        a subset of those available.

        Parameters
        ----------
        estimate_keys : str or list
            Either a single string-value estimate key or a list of such keys.

        gaugeopt_keys : str or list, optional
            Either a single string-value gauge-optimization key or a list of
            such keys.  If `None`, then all gauge-optimization keys are
            retained.

        Returns
        -------
        Results
        """
        view = ModelEstimateResults(self.data, self.protocol, init_circuits=False)
        view.circuit_lists = self.circuit_lists

        if isinstance(estimate_keys, str):
            estimate_keys = [estimate_keys]
        for ky in estimate_keys:
            if ky in self.estimates:
                view.estimates[ky] = self.estimates[ky].view(gaugeopt_keys, view)

        return view

    def copy(self):
        """
        Creates a copy of this :class:`ModelEstimateResults` object.

        Returns
        -------
        ModelEstimateResults
        """
        #TODO: check whether this deep copies (if we want it to...) - I expect it doesn't currently
        data = _proto.ProtocolData(self.data.edesign, self.data.dataset)
        cpy = ModelEstimateResults(data, self.protocol, init_circuits=False)
        cpy.circuit_lists = _copy.deepcopy(self.circuit_lists)
        for est_key, est in self.estimates.items():
            cpy.estimates[est_key] = est.copy()
            cpy.estimates[est_key].set_parent(cpy)
        return cpy

    def __setstate__(self, state_dict):
        self.__dict__.update(state_dict)
        for est in self.estimates.values():
            est.set_parent(self)

    def __str__(self):
        s = "----------------------------------------------------------\n"
        s += "----------- pyGSTi ModelEstimateResults Object -----------\n"
        s += "----------------------------------------------------------\n"
        s += "\n"
        s += "How to access my contents:\n\n"
        s += " .dataset    -- the DataSet used to generate these results\n\n"
        s += " .circuit_lists   -- a dict of Circuit lists w/keys:\n"
        s += " ---------------------------------------------------------\n"
        s += "  " + "\n  ".join(list(self.circuit_lists.keys())) + "\n"
        s += "\n"
        s += " .estimates   -- a dictionary of Estimate objects:\n"
        s += " ---------------------------------------------------------\n"
        s += "  " + "\n  ".join(list(self.estimates.keys())) + "\n"
        s += "\n"
        return s


GSTDesign = GateSetTomographyDesign
GST = GateSetTomography
LGST = LinearGateSetTomography<|MERGE_RESOLUTION|>--- conflicted
+++ resolved
@@ -370,13 +370,10 @@
         else:
             fiducial_pairs = self.fiducial_pairs
 
-<<<<<<< HEAD
-=======
         if not (self.circuit_rules is None and self.aliases is None):
             raise NotImplementedError(("Mapping qubit labels for a StandardGSTDesign with circuit rules"
                                        " and/or aliases is not implemented yet."))
 
->>>>>>> 19bc5127
         dscheck = None; action_if_missing = 'raise'; verbosity = 0  # values we could add as arguments later if desired.
         return StandardGSTDesign(pspec, prep_fiducials, meas_fiducials,
                                  germs, self.maxlengths, self.germ_length_limits, fiducial_pairs,
