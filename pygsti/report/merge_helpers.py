"""
Helper functions for creating HTML documents by "merging" with a template
"""
#***************************************************************************************************
# Copyright 2015, 2019 National Technology & Engineering Solutions of Sandia, LLC (NTESS).
# Under the terms of Contract DE-NA0003525 with NTESS, the U.S. Government retains certain rights
# in this software.
# Licensed under the Apache License, Version 2.0 (the "License"); you may not use this file except
# in compliance with the License.  You may obtain a copy of the License at
# http://www.apache.org/licenses/LICENSE-2.0 or in the LICENSE file in the root pyGSTi directory.
#***************************************************************************************************

import collections as _collections
import os as _os
import re as _re
import shutil as _shutil
import subprocess as _subprocess
import webbrowser as _webbrowser
from pathlib import Path

from markupsafe import Markup

from pygsti.baseobjs.verbosityprinter import VerbosityPrinter as _VerbosityPrinter
from pygsti.tools import timed_block as _timed_block

try:
    from jinja2.runtime import Undefined as _Undefined
except ImportError:
    _Undefined = ()


def _read_contents(filename):
    """
    Read the contents from `filename` as a string.

    Parameters
    ----------
    filename : str
        File to read.

    Returns
    -------
    str
    """
    contents = None
    try:  # on Windows using python3 open can fail when trying to read text files. encoding fixes this
        f = open(str(filename))
        contents = f.read()
    except UnicodeDecodeError:
        f = open(str(filename), encoding='utf-8')  # try this, but not available in python 2.7!
        contents = f.read()

    f.close()

    try:  # to convert to unicode since we use unicode literals
        contents = contents.decode('utf-8')
    except AttributeError: pass  # Python3 case when unicode is read in natively (no need to decode)

    return contents


def insert_resource(connected, online_url, offline_filename,
                    integrity=None, crossorigin=None):
    """
    Return the HTML used to insert a resource into a larger HTML file.

    When `connected==True`, an internet connection is assumed and
    `online_url` is used if it's non-None; otherwise `offline_filename` (assumed
    to be relative to the "templates/offline" folder within pyGSTi) is inserted
    inline.  When `connected==False` an offline folder is assumed to be present
    in the same directory as the larger HTML file, and a reference to
    `offline_filename` is inserted.

    Parameters
    ----------
    connected : bool
        Whether an internet connection should be assumed.  If False, then an
        'offline' folder is assumed to be present in the output HTML's folder.

    online_url : str
        The url of the inserted resource as available from the internet.  None
        if there is no such availability.

    offline_filename : str
        The filename of the resource relative to the `templates/offline` pyGSTi
        folder.

    integrity : str, optional
        The "integrity" attribute string of the <script> tag used to reference
        a *.js (javascript) file on the internet.

    crossorigin : str, optional
        The "crossorigin" attribute string of the <script> tag used to reference
        a *.js (javascript) file on the internet.

    Returns
    -------
    str
    """
    if connected:
        if online_url:
            url = online_url
        else:
            #insert resource inline, since we don't want
            # to depend on offline/ directory when connected=True
            assert(offline_filename), \
                "connected=True without `online_url` requires offline filename!"
            absname = _os.path.join(_os.path.dirname(_os.path.abspath(__file__)),
                                    "templates", "offline", offline_filename)

            if offline_filename.endswith("js"):
                return '<script type="text/javascript">\n' + \
                    _read_contents(absname) + "</script>\n"

            elif offline_filename.endswith("css"):
                return '<style>\n' + _read_contents(absname) + "</style>\n"

            else:
                raise ValueError("Unknown resource type for %s" % offline_filename)

    else:
        assert(offline_filename), "connected=False requires offline filename"
        url = "offline/" + offline_filename

    if url.endswith("js"):

        tag = '<script src="%s"' % url
        if connected:
            if integrity: tag += ' integrity="%s"' % integrity
            if crossorigin: tag += ' crossorigin="%s"' % crossorigin
        tag += '></script>'
        return tag

    elif url.endswith("css"):
        return '<link rel="stylesheet" href="%s">' % url

    else:
        raise ValueError("Unknown resource type for %s" % url)


def rsync_offline_dir(output_dir):
    """
    Copy the pyGSTi 'offline' directory into `output_dir`.

    This creates or updates any non-existent or outdated files as needed.

    Parameters
    ----------
    output_dir : str
        The output directory

    Returns
    -------
    None
    """
    destDir = _os.path.join(str(output_dir), "offline")
    offlineDir = _os.path.join(_os.path.dirname(_os.path.abspath(__file__)),
                               "templates", "offline")  # TODO package resources?
    if not _os.path.exists(destDir):
        _shutil.copytree(offlineDir, destDir)

    else:
        for dirpath, _, filenames in _os.walk(str(offlineDir)):
            for nm in filenames:
                srcnm = _os.path.join(dirpath, nm)
                relnm = _os.path.relpath(srcnm, offlineDir)
                destnm = _os.path.join(destDir, relnm)

                if not _os.path.isfile(destnm) or \
                        (_os.path.getmtime(destnm) < _os.path.getmtime(srcnm)):
                    _shutil.copyfile(srcnm, destnm)
                    #print("COPYING to %s" % destnm)


def load_and_preprocess_template(template_filename, toggles):
    """
    Load a HTML template from a file and perform an preprocessing.

    Preprocessing directives are "#iftoggle(name)", "#elsetoggle", and "#endtoggle".

    Parameters
    ----------
    template_filename : str
        filename (no relative directory assumed).

    toggles : dict
        A dictionary of toggle_name:bool pairs specifying
        how to preprocess the template.

    Returns
    -------
    str
    """
    template = _read_contents(template_filename)

    if toggles is None:
        toggles = {}

    def preprocess(txt):
        """ Apply preprocessor directives on `txt` """
        try: i = txt.index("#iftoggle(")
        except ValueError: i = None

        try: k = txt.index("#elsetoggle")
        except ValueError: k = None

        try: j = txt.index("#endtoggle")
        except ValueError: j = None

        if i is None:
            return txt  # no iftoggle, so no further processing to do

        if (k is not None and k < i) or (j is not None and j < i):
            return txt  # else/end appears *before* if - so don't process the if

        #Process the #iftoggle
        off = len("#iftoggle(")
        end = txt[i + off:].index(')')
        toggleName = txt[i + off:i + off + end]
        pre_text = txt[0:i]  # text before our #iftoggle
        post_text = preprocess(txt[i + off + end + 1:])  # text after

        if_text = ""
        else_text = ""

        #Process #elsetoggle or #endtoggle - whichever is first
        try: k = post_text.index("#elsetoggle")  # index in (new) *post_text*
        except ValueError: k = None
        try: j = post_text.index("#endtoggle")  # index in (new) *post_text*
        except ValueError: j = None

        if k is not None and (j is None or k < j):  # if-block ends at #else
            #process #elsetoggle
            if_text = post_text[0:k]
            post_text = preprocess(post_text[k + len("#elsetoggle"):])
            else_processed = True
        else: else_processed = False

        #Process #endtoggle
        try: j = post_text.index("#endtoggle")  # index in (new) *post_text*
        except ValueError: j = None
        assert(j is not None), "#iftoggle(%s) without corresponding #endtoggle" % toggleName

        if not else_processed:  # if-block ends at #endtoggle
            if_text = post_text[0:j]
        else:  # if-block already captured; else-block ends at #endtoggle
            else_text = post_text[0:j]
        post_text = preprocess(post_text[j + len("#endtoggle"):])

        if toggles[toggleName]:
            return pre_text + if_text + post_text
        else:
            return pre_text + else_text + post_text

    return preprocess(template)


def clear_dir(path):
    """
    If `path` is a directory, remove all the files within it

    Parameters
    ----------
    path : str
        The path to clear.

    Returns
    -------
    None
    """
    if not _os.path.isdir(path): return
    for fn in _os.listdir(path):
        full_fn = _os.path.join(str(path), fn)
        if _os.path.isdir(full_fn):
            clear_dir(full_fn)
            _os.rmdir(full_fn)
        else:
            _os.remove(full_fn)


def create_empty_dir(dirname):
    """
    Ensure that `dirname` names an empty directory

    Parameters
    ----------
    dirname : str
        The directory path.

    Returns
    -------
    str
        The directory name.
    """
    if not _os.path.exists(dirname):
        _os.makedirs(dirname)
    else:
        assert(_os.path.isdir(dirname)), "%s exists but isn't a directory!" % dirname
        clear_dir(dirname)
    return dirname


def _render_as_html(value, render_options, link_to):
    """Render an object as HTML.

    See
    ---
    :func:`render_as_html`
    """
    if isinstance(value, str):
        html = value
    elif isinstance(value, _Undefined):
        html = "OMITTED"
    else:
        if hasattr(value, 'set_render_options'):
            value.set_render_options(**render_options)

            out = value.render('html')
            if link_to:
                value.set_render_options(leave_includes_src=('tex' in link_to),
                                         render_includes=('pdf' in link_to),
                                         switched_item_mode='separate files')
                if 'tex' in link_to or 'pdf' in link_to: value.render('latex')
                if 'pkl' in link_to: value.render('python')

        else:  # switchboards usually
            out = value.render('html')

        # Note: out is a dictionary of rendered portions
        html = "<script>%(js)s</script>%(html)s" % out

    return html


def render_as_html(qtys, render_options, link_to, verbosity):
    """
    Render the workspace quantities (outputs and switchboards) in the `qtys` dictionary as HTML.

    Parameters
    ----------
    qtys : dict
        A dictionary of workspace quantities to render.

    render_options : dict
        a dictionary of render options to set via the
        `WorkspaceOutput.set_render_options` method of workspace output objects.

    link_to : tuple
        If not None, a list of one or more items from the set
        {"tex", "pdf", "pkl"} indicating whether or not to
        create and include links to Latex, PDF, and Python pickle
        files, respectively.

    verbosity : int
        How much detail to print to stdout.

    Returns
    -------
    dict
        With the same keys as `qtys` and values which contain the objects
        rendered as strings.
    """
    printer = _VerbosityPrinter.create_printer(verbosity)

    #render quantities as HTML
    qtys_html = _collections.defaultdict(lambda: "OMITTED")
    for key, val in qtys.items():
        with _timed_block(key, format_str='Rendering {:35}', printer=printer, verbosity=2):
            qtys[key] = _render_as_html(val, render_options, link_to)

    return qtys_html


def render_as_latex(qtys, render_options, verbosity):
    """
    Render the workspace quantities (outputs; not switchboards) in the `qtys` dictionary as LaTeX.

    Parameters
    ----------
    qtys : dict
        A dictionary of workspace quantities to render.

    render_options : dict
        a dictionary of render options to set via the
        `WorkspaceOutput.set_render_options` method of workspace output objects.

    verbosity : int
        How much detail to print to stdout.

    Returns
    -------
    dict
        With the same keys as `qtys` and values which contain the objects
        rendered as strings.
    """
    printer = _VerbosityPrinter.create_printer(verbosity)
    from .workspace import Switchboard as _Switchboard

    #render quantities as Latex
    qtys_latex = _collections.defaultdict(lambda x=0: "OMITTED")
    for key, val in qtys.items():
        if isinstance(val, _Switchboard):
            continue  # silently don't render switchboards in latex
        if isinstance(val, str):
            qtys_latex[key] = val
        else:
            printer.log("Rendering %s" % key, 3)
            if hasattr(val, 'set_render_options'):
                val.set_render_options(**render_options)
            render_out = val.render("latex")

            # Note: render_out is a dictionary of rendered portions
            qtys_latex[key] = render_out['latex']

    return qtys_latex


def _make_jinja_env(static_path, template_dir=None, render_options=None, link_to=None):
    """Build a jinja2 environment for generating pyGSTi reports"""
    try:
        import markupsafe  # import locally since we don't want to require jinja to import pygsti
        import jinja2  # import locally since we don't want to require jinja to import pygsti
    except ImportError:
        raise ImportError(("The 'markupsafe' and/or 'jinja2' optional packages are required to create pyGSTi "
                           "reports, and appears to be missing.  Try 'pip install MarkupSafe jinja2'."))

    # Indirect access to offline template elements at generation time
    offline_loader = jinja2.PackageLoader('pygsti', 'report/templates/offline/')

    if template_dir is None:
        # Use root packaged templates directory by default
        loader = jinja2.PackageLoader('pygsti', 'report/templates/')

    elif template_dir.startswith('~'):
        # Assume path after ~ is relative to root packaged template directory
        relpath = template_dir[1:]
        loader = jinja2.PackageLoader('pygsti', _os.path.join('report/templates', relpath))
    else:
        # Use path as is.
        loader = jinja2.FileSystemLoader(template_dir)

    # Construct jinja2 environment
    env = jinja2.Environment(
        loader=loader,
        autoescape=jinja2.select_autoescape(['html', 'xml'])
    )

    # jinja environment globals
    def jinja_global(fn):
        """Helper decorator for defining functions with global jinja visibility"""
        env.globals[fn.__name__] = fn
        return fn

    def jinja_filter(fn):
        """Helper decorator for defining jinja filters"""
        env.filters[fn.__name__] = fn
        return fn

    @jinja_global
    def static_ref(path):
        """Render an href to a static resource"""
        return static_path / path

    @jinja_global
    def offline_file(filename):
        """Embed an offline file's contents directly in the document, in a script tag."""
        # XXX we gotta find a better way, this is so wild dude
        contents = offline_loader.get_source(env, filename)[0]
<<<<<<< HEAD
        return markupsafe.Markup(contents)
=======

        return Markup(contents)

>>>>>>> 6fbb5d54

    @jinja_filter
    @jinja2.pass_eval_context
    def render(eval_ctx, value):
        html = _render_as_html(value, render_options or {}, link_to)
<<<<<<< HEAD
        return markupsafe.Markup(html) if eval_ctx.autoescape else html
=======

        return Markup(html) if eval_ctx.autoescape else html
>>>>>>> 6fbb5d54

    return env


def merge_jinja_template(qtys, output_filename, template_dir=None, template_name='main.html',
                         auto_open=False, precision=None, link_to=None, connected=False, toggles=None,
                         render_math=True, resizable=True, autosize='none', verbosity=0):
    """
    Renders `qtys` and merges them into a single HTML file `output_filename`.

    This functions parameters are the same as those of :func:`merge_jinja_template_dir`.

    Parameters
    ----------
    qtys : dict
        A dictionary of workspace quantities (switchboards and outputs).

    output_filename : str
        The output filename.

    template_dir : str, optional
        The template filename, relative to pyGSTi's `templates` directory.

    template_name : str, optional
        The name of the template file within `template_dir`.

    auto_open : bool, optional
        Whether the output file should be automatically opened in a web browser.

    precision : int or dict, optional
        The amount of precision to display.  A dictionary with keys
        "polar", "sci", and "normal" can separately specify the
        precision for complex angles, numbers in scientific notation, and
        everything else, respectively.  If an integer is given, it this
        same value is taken for all precision types.  If None, then
        a default is used.

    link_to : list, optional
        If not None, a list of one or more items from the set
        {"tex", "pdf", "pkl"} indicating whether or not to
        create and include links to Latex, PDF, and Python pickle
        files, respectively.

    connected : bool, optional
        Whether an internet connection should be assumed.  If False, then an
        'offline' folder is assumed to be present in the output HTML's folder.

    toggles : dict, optional
        A dictionary of toggle_name:bool pairs specifying
        how to preprocess the template.

    render_math : bool, optional
        Whether math should be rendered.

    resizable : bool, optional
        Whether figures should be resizable.

    autosize : {'none', 'initial', 'continual'}
        Whether tables and plots should be resized, either initially --
        i.e. just upon first rendering (`"initial"`) -- or whenever
        the browser window is resized (`"continual"`).

    verbosity : int, optional
        Amount of detail to print to stdout.

    Returns
    -------
    None
    """

    assert(output_filename.endswith(".html")), "output_filename should have ended with .html!"
    out_file = Path(output_filename).absolute()
    out_path = out_file.parent
    static_path = out_path / 'offline'

    #Copy offline directory into position
    if not connected:
        rsync_offline_dir(str(out_path))

    if link_to is not None:
        figDir = out_path / (out_file.stem + '.figures')
        figDir.mkdir(exist_ok=True)
    else:
        figDir = None

    env = _make_jinja_env(static_path.relative_to(out_path), template_dir=template_dir,
                          render_options=dict(switched_item_mode="inline",
                                              global_requirejs=False,
                                              use_loadable_items=True,
                                              resizable=resizable, autosize=autosize,
                                              output_dir=figDir, link_to=link_to,
                                              precision=precision),
                          link_to=link_to
                          )

    # Template rendering parameters are the given qtys plus a 'config' dict
    render_params = {
        **qtys,
        'config': {
            **(toggles or {}),
            # TODO whatever should be in config namespace
        }
    }

    #Additional configuration needed in jinja templates
    render_params['config']['embed_figures'] = True  # to know NOT to test for AJAX errors

    # Render main page template to output path
    template = env.get_template(template_name)
    with open(str(output_filename), 'w') as outfile:
        outfile.write(template.render(render_params))

    if auto_open:
        url = 'file://' + _os.path.abspath(output_filename)
        _webbrowser.open(url)


def merge_jinja_template_dir(qtys, output_dir, template_dir=None, template_name='main.html',
                             auto_open=False, precision=None, link_to=None, connected=False, toggles=None,
                             render_math=True, resizable=True, autosize='none', embed_figures=True, verbosity=0):
    """
    Renders `qtys` and merges them into the HTML files under `template_dir`, saving the output under `output_dir`.

    Parameters
    ----------
    qtys : dict
        A dictionary of workspace quantities (switchboards and outputs).

    output_dir : str
        The merged-output directory..

    template_dir : str, optional
        The template filename, relative to pyGSTi's `templates` directory.

    template_name : str, optional
        The name of the template file within `template_dir`.

    auto_open : bool, optional
        Whether the output file should be automatically opened in a web browser.

    precision : int or dict, optional
        The amount of precision to display.  A dictionary with keys
        "polar", "sci", and "normal" can separately specify the
        precision for complex angles, numbers in scientific notation, and
        everything else, respectively.  If an integer is given, it this
        same value is taken for all precision types.  If None, then
        a default is used.

    link_to : list, optional
        If not None, a list of one or more items from the set
        {"tex", "pdf", "pkl"} indicating whether or not to
        create and include links to Latex, PDF, and Python pickle
        files, respectively.

    connected : bool, optional
        Whether an internet connection should be assumed.  If False, then an
        'offline' folder is assumed to be present in the output HTML's folder.

    toggles : dict, optional
        A dictionary of toggle_name:bool pairs specifying
        how to preprocess the template.

    render_math : bool, optional
        Whether math should be rendered.

    resizable : bool, optional
        Whether figures should be resizable.

    autosize : {'none', 'initial', 'continual'}
        Whether tables and plots should be resized, either initially --
        i.e. just upon first rendering (`"initial"`) -- or whenever
        the browser window is resized (`"continual"`).

    embed_figures : bool, optional
        Whether figures should be embedded in the generated report. If
        False, figures will be written to a 'figures' directory in the
        output directory, and will be loaded dynamically via
        AJAX. This may be useful for reducing the size of the
        generated report if the report includes relatively many
        figures.
        Note that all major web browsers will block AJAX requests from
        an HTML document loaded from the filesystem. If this option is
        set to False, the generated report will fail to load from the
        filesystem, and must be served up by a webserver. Python's
        `http.server` module works fine.

    verbosity : int, optional
        Amount of detail to print to stdout.

    Returns
    -------
    None
    """

    # Create output directory if it does not already exist
    out_path = Path(output_dir).absolute()
    out_path.mkdir(parents=True, exist_ok=True)
    assert(out_path.is_dir()), "failed to create output directory!"
    static_path = out_path / 'offline'

    #Copy offline directory into position
    if not connected:
        rsync_offline_dir(output_dir)

    if embed_figures is False or link_to is not None:
        figDir = out_path / 'figures'
        figDir.mkdir(exist_ok=True)

        if embed_figures is False:
            with open(str(figDir / 'test.html'), 'w') as f:
                f.write("<div>Dummy to test ajax loading</div>")
    else:
        figDir = None

    switched_item_mode = "inline" if embed_figures else "separate files"
    env = _make_jinja_env(static_path.relative_to(out_path), template_dir=template_dir,
                          render_options=dict(switched_item_mode=switched_item_mode,
                                              global_requirejs=False,
                                              use_loadable_items=embed_figures,
                                              resizable=resizable, autosize=autosize,
                                              output_dir=figDir, link_to=link_to,
                                              precision=precision),
                          link_to=link_to
                          )

    # Template rendering parameters are the given qtys plus a 'config' dict
    render_params = {
        **qtys,
        'config': {
            **(toggles or {}),
            # TODO whatever should be in config namespace
        }
    }

    #Additional configuration needed in jinja templates
    render_params['config']['embed_figures'] = embed_figures  # to know when to test for AJAX errors

    # Render main page template to output path
    template = env.get_template(template_name)
    outputFilename = str(out_path / template_name)
    with open(outputFilename, 'w') as outfile:
        outfile.write(template.render(render_params))

    if auto_open:
        url = 'file://' + _os.path.abspath(outputFilename)
        _webbrowser.open(url)


def process_call(call):
    """
    Use subprocess to run `call`.

    Parameters
    ----------
    call : list
        A list of exec name and args, e.g. `['ls','-l','myDir']`

    Returns
    -------
    stdout : str
    stderr : str
    return_code : int
    """
    process = _subprocess.Popen(call, stdout=_subprocess.PIPE,
                                stderr=_subprocess.PIPE)
    stdout, stderr = process.communicate()
    return stdout, stderr, process.returncode


def evaluate_call(call, stdout, stderr, returncode, printer):
    """
    Run `call` and raise CalledProcessError if exit code > 0

    Parameters
    ----------
    call : list
        List containing the command and flags in the form that
        :function:`subprocess.check_call` uses.

    stdout : file pointer
        As in :function:`subprocess.check_call`.

    stderr : file pointer
        As in :function:`subprocess.check_call`.

    returncode : int
        Return/exit code.

    printer : VerbosityPrinter
        Printer object to write errors to.

    Returns
    -------
    None
    """
    if len(stderr) > 0:
        printer.error(stderr)
    if returncode > 0:
        raise _subprocess.CalledProcessError(returncode, call)


def merge_latex_template(qtys, template_filename, output_filename,
                         toggles=None, precision=None, verbosity=0):
    """
    Renders `qtys` and merges them into the LaTeX file `template_filename`, saving the output under `output_filename`.

    Parameters
    ----------
    qtys : dict
        A dictionary of workspace quantities (outputs).

    template_filename : str
        The template filename, relative to pyGSTi's `templates` directory.

    output_filename : str
        The merged-output filename.

    toggles : dict, optional
        A dictionary of toggle_name:bool pairs specifying
        how to preprocess the template.

    precision : int or dict, optional
        The amount of precision to display.  A dictionary with keys
        "polar", "sci", and "normal" can separately specify the
        precision for complex angles, numbers in scientific notation, and
        everything else, respectively.  If an integer is given, it this
        same value is taken for all precision types.  If None, then
        a default is used.

    verbosity : int, optional
        Amount of detail to print to stdout.

    Returns
    -------
    None
    """

    printer = _VerbosityPrinter.create_printer(verbosity)
    template_filename = _os.path.join(_os.path.dirname(_os.path.abspath(__file__)),
                                      "templates", template_filename)
    output_dir = _os.path.dirname(output_filename)
    output_base = _os.path.splitext(_os.path.basename(output_filename))[0]

    #render quantities as LaTeX within dir where report will be simplified
    cwd = _os.getcwd()
    if len(output_dir) > 0: _os.chdir(output_dir)
    try:
        fig_dir = output_base + "_files"  # figure directory relative to output_dir
        if not _os.path.isdir(fig_dir):
            _os.mkdir(fig_dir)

        qtys_latex = render_as_latex(qtys, dict(switched_item_mode="inline",
                                                output_dir=fig_dir,
                                                precision=precision), printer)
    finally:
        _os.chdir(cwd)

    if toggles:
        qtys_latex['settoggles'] = ""
        for toggleNm, val in toggles.items():
            qtys_latex['settoggles'] += "\\toggle%s{%s}\n" % \
                (("true" if val else "false"), toggleNm)

    template = ''
    with open(template_filename, 'r') as templatefile:
        template = templatefile.read()
    template = template.replace("{", "{{").replace("}", "}}")  # double curly braces (for format processing)
    # Replace template field markers with `str.format` fields.
    template = _re.sub(r"\\putfield\{\{([^}]+)\}\}\{\{[^}]*\}\}", "{\\1}", template)

    # Replace str.format fields with values and write to output file
    filled_template = template.format_map(qtys_latex)

    with open(output_filename, 'w') as outputfile:
        outputfile.write(filled_template)


def compile_latex_report(report_filename, latex_call, printer, auto_open):
    """
    Compile a PDF report from a TeX file. Will compile twice automatically.

    Parameters
    ----------
    report_filename : string
        The full file name, which may (but need not) include a ".tex" or ".pdf"
        extension, of the report input tex and output pdf files.

    latex_call : list of string
        List containing the command and flags in the form that
        :function:`subprocess.check_call` uses.

    printer : VerbosityPrinter
        Printer to handle logging.

    auto_open : bool, optional
        Whether the generated report file should be opened by the OS right
        before this function exists.

    Returns
    -------
    None

    Raises
    ------
    subprocess.CalledProcessException
        If the call to the process comiling the PDF returns non-zero exit
        status.
    """
    report_dir = _os.path.dirname(report_filename)
    report_base = _os.path.splitext(_os.path.basename(report_filename))[0]
    texFilename = report_base + ".tex"
    pdfPathname = _os.path.join(report_dir, report_base + ".pdf")
    call = latex_call + [texFilename]

    cwd = _os.getcwd()
    if len(report_dir) > 0:
        _os.chdir(report_dir)

    try:
        #Run latex
        stdout, stderr, returncode = process_call(call)
        evaluate_call(call, stdout, stderr, returncode, printer)
        printer.log("Initial output PDF %s successfully generated." %
                    pdfPathname)
        # We could check if the log file contains "Rerun" in it,
        # but we'll just re-run all the time now
        stdout, stderr, returncode = process_call(call)
        evaluate_call(call, stdout, stderr, returncode, printer)
        printer.log("Final output PDF %s successfully generated. " %
                    pdfPathname + "Cleaning up .aux and .log files.")
        _os.remove(report_base + ".log")
        _os.remove(report_base + ".aux")
    except _subprocess.CalledProcessError as e:
        printer.error("pdflatex returned code %d " % e.returncode
                      + "Check %s.log to see details." % report_base)
    finally:
        _os.chdir(cwd)

    if auto_open:
        url = 'file://' + _os.path.abspath(pdfPathname)
        printer.log("Opening %s..." % pdfPathname)
        _webbrowser.open(url)


def to_pdfinfo(list_of_keyval_tuples):
    """
    Convert a list of (key,value) pairs to a "pdfinfo" string.

    The returned string is in the format expected for a latex document's
    "pdfinfo" directive (for setting PDF file meta information).

    Parameters
    ----------
    list_of_keyval_tuples : list
        A list of (key,value) tuples.

    Returns
    -------
    str
    """
    def sanitize(val):
        if type(val) in (list, tuple):
            sanitized_val = "[" + ", ".join([sanitize(el)
                                             for el in val]) + "]"
        elif type(val) in (dict, _collections.OrderedDict):
            sanitized_val = "Dict[" + \
                ", ".join(["%s: %s" % (sanitize(k), sanitize(v)) for k, v
                            in val.items()]) + "]"
        else:
            sanitized_val = sanitize_str(str(val))
        return sanitized_val

    def sanitize_str(s):
        ret = s.replace("^", "")
        ret = ret.replace("(", "[")
        ret = ret.replace(")", "]")
        return ret

    def sanitize_key(s):
        #More stringent string replacement for keys
        ret = s.replace(" ", "_")
        ret = ret.replace("^", "")
        ret = ret.replace(",", "_")
        ret = ret.replace("(", "[")
        ret = ret.replace(")", "]")
        return ret

    sanitized_list = []
    for key, val in list_of_keyval_tuples:
        sanitized_key = sanitize_key(key)
        sanitized_val = sanitize(val)
        sanitized_list.append((sanitized_key, sanitized_val))

    return ",\n".join(["%s={%s}" % (key, val) for key, val in sanitized_list])<|MERGE_RESOLUTION|>--- conflicted
+++ resolved
@@ -466,24 +466,16 @@
         """Embed an offline file's contents directly in the document, in a script tag."""
         # XXX we gotta find a better way, this is so wild dude
         contents = offline_loader.get_source(env, filename)[0]
-<<<<<<< HEAD
-        return markupsafe.Markup(contents)
-=======
 
         return Markup(contents)
 
->>>>>>> 6fbb5d54
 
     @jinja_filter
     @jinja2.pass_eval_context
     def render(eval_ctx, value):
         html = _render_as_html(value, render_options or {}, link_to)
-<<<<<<< HEAD
-        return markupsafe.Markup(html) if eval_ctx.autoescape else html
-=======
 
         return Markup(html) if eval_ctx.autoescape else html
->>>>>>> 6fbb5d54
 
     return env
 
