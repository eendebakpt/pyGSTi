"""
Defines the Circuit class
"""
#***************************************************************************************************
# Copyright 2015, 2019 National Technology & Engineering Solutions of Sandia, LLC (NTESS).
# Under the terms of Contract DE-NA0003525 with NTESS, the U.S. Government retains certain rights
# in this software.
# Licensed under the Apache License, Version 2.0 (the "License"); you may not use this file except
# in compliance with the License.  You may obtain a copy of the License at
# http://www.apache.org/licenses/LICENSE-2.0 or in the LICENSE file in the root pyGSTi directory.
#***************************************************************************************************

import numbers as _numbers
import numpy as _np
import copy as _copy
import itertools as _itertools
import warnings as _warnings
import collections as _collections

from . import labeldicts as _ld
from .label import Label as _Label, CircuitLabel as _CircuitLabel
from ..io import CircuitParser as _CircuitParser
from ..tools import internalgates as _itgs
from ..tools import compattools as _compat
from ..tools import slicetools as _slct


#Internally:
# when static: a tuple of Label objects labelling each top-level circuit layer
# when editable: a list of lists, one per top-level layer, holding just
# the non-LabelTupTup (non-compound) labels.

#Externally, we'd like to do thinks like:
# c = Circuit( LabelList )
# c.append_line("Q0")
# c.append_layer(layer_label)
# c[2]['Q0'] = 'Gx'  # puts Gx:Q0 into circuit (at 3rd layer)
# c[2,'Q0'] = 'Gx'
# c[2,('Q0','Q1')] = Label('Gcnot') # puts Gcnot:Q0:Q1 into circuit
# c[2,('Q1','Q0')] = 'Gcnot'        # puts Gcnot:Q1:Q0 into circuit
# c[2] = (Label('Gx','Q0'), Label('Gy','Q1')) # assigns a circuit layer
# c[2,:] = (Label('Gx','Q0'), Label('Gy','Q1')) # assigns a circuit layer
# del c[2]
# c.insert(2, (Label('Gx','Q0'), Label('Gy','Q1')) ) # inserts a layer
# c[:,'Q0'] = ('Gx','Gy','','Gx') # assigns the Q0 line
# c[1:3,'Q0'] = ('Gx','Gy') # assigns to a part of the Q0 line


def _np_to_quil_def_str(name, input_array):
    """
    Write a DEFGATE block for RQC quil for an arbitrary one- or two-qubit unitary gate.
    (quil/pyquil currently does not offer support for arbitrary n-qubit gates for
    n>2.)

    Parameters
    ----------
    name : str
        The name of the gate (e.g., 'Gc0' for the 0th Clifford gate)

    input_array : array_like
        The representation of the gate as a unitary map.
        E.g., for name = 'Gc0',input_array = np.array([[1,0],[0,1]])

    Returns
    -------
    output : str
        A block of quil code (as a string) that should be included before circuit
        declaration in any quil circuit that uses the specified gate.
    """
    output = 'DEFGATE {}:\n'.format(name)
    for line in input_array:
        output += '    '
        output += ', '.join(map(_num_to_rqc_str, line))
        output += '\n'
    return output


def _num_to_rqc_str(num):
    """Convert float to string to be included in RQC quil DEFGATE block
    (as written by _np_to_quil_def_str)."""
    num = _np.complex(_np.real_if_close(num))
    if _np.imag(num) == 0:
        output = str(_np.real(num))
        return output
    else:
        real_part = _np.real(num)
        imag_part = _np.imag(num)
        if imag_part < 0:
            sgn = '-'
            imag_part = imag_part * -1
        elif imag_part > 0:
            sgn = '+'
        else:
            assert False
        return '{}{}{}i'.format(real_part, sgn, imag_part)


def _label_to_nested_lists_of_simple_labels(lbl, default_sslbls=None, always_return_list=True):
    """ Convert lbl into nested lists of *simple* labels """
    if not isinstance(lbl, _Label):  # if not a Label, make into a label,
        lbl = _Label(lbl)  # e.g. a string or list/tuple of labels, etc.
    if lbl.is_simple():  # a *simple* label - the elements of our lists
        if lbl.sslbls is None and default_sslbls is not None:
            lbl = _Label(lbl.name, default_sslbls)
        return [lbl] if always_return_list else lbl
    return [_label_to_nested_lists_of_simple_labels(l, default_sslbls, False)
            for l in lbl.components]  # a *list*


def _sslbls_of_nested_lists_of_simple_labels(obj, labels_to_ignore=None):
    """ Get state space labels from a nested lists of simple (not compound) Labels. """
    if isinstance(obj, _Label):
        if labels_to_ignore and (obj in labels_to_ignore):
            return ()
        return obj.sslbls
    else:
        sub_sslbls = [_sslbls_of_nested_lists_of_simple_labels(sub, labels_to_ignore) for sub in obj]
        return None if (None in sub_sslbls) else set(_itertools.chain(*sub_sslbls))


def _accumulate_explicit_sslbls(obj):
    """
    Get all the explicitly given state-space labels within `obj`,
    which can be a Label or a list/tuple of labels.  Returns a *set*.
    """
    ret = set()
    if isinstance(obj, _Label):
        if not obj.is_simple():
            for lbl in obj.components:
                ret.update(_accumulate_explicit_sslbls(lbl))
        else:  # a simple label
            if obj.sslbls is not None:  # don't know how to interpet None sslbls
                return set(obj.sslbls)
    else:  # things that aren't labels we assume are iterable
        for lbl in obj:
            ret.update(_accumulate_explicit_sslbls(lbl))
    return ret


def _op_seq_str_suffix(line_labels, occurrence_id):
    """ The suffix (after the first "@") of a circuit's string rep"""
    if occurrence_id is None:
        return "" if line_labels is None or line_labels == ('*',) else \
            "@(" + ','.join(map(str, line_labels)) + ")"
    else:
        return "@()@" + str(occurrence_id) if (line_labels is None or line_labels == ('*',)) \
            else "@(" + ','.join(map(str, line_labels)) + ")@" + str(occurrence_id)


def _op_seq_to_str(seq, line_labels, occurrence_id):
    """ Used for creating default string representations. """
    if len(seq) == 0:  # special case of empty operation sequence (for speed)
        return "{}" + _op_seq_str_suffix(line_labels, occurrence_id)

    def process_lists(el): return el if not isinstance(el, list) else \
        ('[%s]' % ''.join(map(str, el)) if (len(el) != 1) else str(el[0]))
    
    return ''.join(map(str, map(process_lists, seq))) + _op_seq_str_suffix(line_labels, occurrence_id)


def to_label(x):
    """
    Helper function for converting `x` to a single Label object

    Parameters
    ----------
    x : various
        An object to (attempt to) convert into a :class:`Label`.

    Returns
    -------
    Label
    """
    if isinstance(x, _Label): return x
    # # do this manually when desired, as it "boxes" a circuit being inserted
    #elif isinstance(x,Circuit): return x.to_circuit_label()
    else: return _Label(x)


class Circuit(object):
    """
    A quantum circuit.

    A Circuit represents a quantum circuit, consisting of state preparation,
    gates, and measurement operations.  It is composed of some number of "lines",
    typically one per qubit, and stores the operations on these lines as a
    sequence of :class:`Label` objects, one per circuit layer, whose `.sslbls`
    members indicate which line(s) the label belongs on.  When a circuit is
    created with 'editable=True', a rich set of operations may be used to
    construct the circuit in place, after which `done_editing()` should be
    called so that the Circuit can be properly hashed as needed.

    Parameters
    ----------
    layer_labels : iterable of Labels or str
        This argument provides a list of the layer labels specifying the
        state preparations, gates, and measurements for the circuit.  This
        argument can also be a :class:`Circuit` or a string, in which case
        it is parsed as a text-formatted circuit.  Internally this will
        eventually be converted to a list of `Label` objects, one per layer,
        but it may be specified using anything that can be readily converted
        to a Label objects.  For example, any of the following are allowed:

        - `['Gx','Gx']` : X gate on each of 2 layers
        - `[Label('Gx'),Label('Gx')] : same as above
        - `[('Gx',0),('Gy',0)]` : X then Y on qubit 0 (2 layers)
        - `[[('Gx',0),('Gx',1)],[('Gy',0),('Gy',1)]]` : parallel X then Y on qubits 0 & 1

    line_labels : iterable, optional
        The (string valued) label for each circuit line.  If `'auto'`, then
        `line_labels` is taken to be the list of all state-space labels
        present within `layer_labels`.  If there are no such labels (e.g.
        if `layer_labels` contains just gate names like `('Gx','Gy')`), then
        the special value `'*'` is used as a single line label.

    num_lines : int, optional
        Specify this instead of `line_labels` to set the latter to the
        integers between 0 and `num_lines-1`.

    editable : bool, optional
        Whether the created `Circuit` is created in able to be modified.  If
        `True`, then you should call `done_editing()` once the circuit is
        completely assembled, as this makes the circuit read-only and
        allows it to be hashed.

    stringrep : string, optional
        A string representation for the circuit.  If `None` (the default),
        then this will be generated automatically when needed.  One
        reason you'd want to specify this is if you know of a nice compact
        string representation that you'd rather use, e.g. `"Gx^4"` instead
        of the automatically generated `"GxGxGxGx"`.  If you want to
        initialize a `Circuit` entirely from a string representation you
        can either specify the string in as `layer_labels` or set
        `layer_labels` to `None` and `stringrep` to any valid (one-line)
        circuit string.

    name : str, optional
        A name for this circuit (useful if/when used as a block within
        larger circuits).

    check : bool, optional
        Whether `stringrep` should be checked against `layer_labels` to
        ensure they are consistent, and whether the labels in `layer_labels`
        are a subset of `line_labels`.  The only reason you'd want to set
        this to `False` is if you're absolutely sure `stringrep` and
        `line_labels` are consistent and want to save computation time.

    expand_subcircuits : bool or "default"
        If `"default"`, then the value of `Circuit.default_expand_subcircuits`
        is used.  If True, then any sub-circuits (e.g. anything exponentiated
        like "(GxGy)^4") will be expanded when it is stored within the created
        Circuit.  If False, then such sub-circuits will be left as-is.  It's
        typically more robust to expand sub-circuits as this facilitates
        comparison (e.g. so "GxGx" == "Gx^2"), but in cases when you have
        massive exponents (e.g. "Gx^8192") it may improve performance to
        set `expand_subcircuits=False`.

    occurrence : hashable, optional
        A value to set as the "occurrence id" for this circuit.  This
        value doesn't affect the circuit an any way except by affecting
        it's hashing and equivalence testing.  Circuits with different
        occurrence ids are *not* equivalent.  Occurrence values effectively
        allow multiple copies of the same ciruit to be stored in a
        dictionary or :class:`DataSet`.

    Attributes
    ----------
    default_expand_subcircuits : bool
        By default, expand sub-circuit labels.

    line_labels : tuple
        The line labels (often qubit labels) of this circuit.

    layertup : tuple
        This Circuit's layers as a standard Python tuple of layer Labels.

    tup : tuple
        This Circuit as a standard Python tuple of layer Labels and line labels.

    str : str
        The Python string representation of this Circuit.
    """
    default_expand_subcircuits = True

    @classmethod
    def cast(cls, obj):
        """
        Convert `obj` into a :class:`Circuit`.

        Parameters
        ----------
        obj : object
            Object to convert

        Returns
        -------
        Circuit
        """
        if isinstance(obj, cls): return obj
        if isinstance(obj, (tuple, list)): return cls.from_tuple(obj)
        raise ValueError("Cannot create an %s object from '%s'" % (cls.__name__, str(type(obj))))

    @classmethod
    def from_tuple(cls, tup):
        """
        Creates a :class:`Circuit` from a tuple

        Parameters
        ----------
        tup : tuple
            The tuple to convert.

        Returns
        -------
        Circuit
        """
        if '@' in tup:
            k = tup.index('@')
            return cls(tup[0:k], tup[k + 1:])
        else:
            return cls(tup)

    def __init__(self, layer_labels=(), line_labels='auto', num_lines=None, editable=False,
                 stringrep=None, name='', check=True, expand_subcircuits="default",
                 occurrence=None):
        """
        Creates a new Circuit object, encapsulating a quantum circuit.

        You only need to supply the first `layer_labels` argument, though
        usually (except for just 1 or 2 qubits) you'll want to also supply
        `line_labels` or `num_lines`.  If you'll be adding to or altering
        the circuit before using it, you should set `editable=True`.

        Parameters
        ----------
        layer_labels : iterable of Labels or str
            This argument provides a list of the layer labels specifying the
            state preparations, gates, and measurements for the circuit.  This
            argument can also be a :class:`Circuit` or a string, in which case
            it is parsed as a text-formatted circuit.  Internally this will
            eventually be converted to a list of `Label` objects, one per layer,
            but it may be specified using anything that can be readily converted
            to a Label objects.  For example, any of the following are allowed:

            - `['Gx','Gx']` : X gate on each of 2 layers
            - `[Label('Gx'),Label('Gx')] : same as above
            - `[('Gx',0),('Gy',0)]` : X then Y on qubit 0 (2 layers)
            - `[[('Gx',0),('Gx',1)],[('Gy',0),('Gy',1)]]` : parallel X then Y on qubits 0 & 1

        line_labels : iterable, optional
            The (string valued) label for each circuit line.  If `'auto'`, then
            `line_labels` is taken to be the list of all state-space labels
            present within `layer_labels`.  If there are no such labels (e.g.
            if `layer_labels` contains just gate names like `('Gx','Gy')`), then
            the special value `'*'` is used as a single line label.

        num_lines : int, optional
            Specify this instead of `line_labels` to set the latter to the
            integers between 0 and `num_lines-1`.

        editable : bool, optional
            Whether the created `Circuit` is created in able to be modified.  If
            `True`, then you should call `done_editing()` once the circuit is
            completely assembled, as this makes the circuit read-only and
            allows it to be hashed.

        stringrep : string, optional
            A string representation for the circuit.  If `None` (the default),
            then this will be generated automatically when needed.  One
            reason you'd want to specify this is if you know of a nice compact
            string representation that you'd rather use, e.g. `"Gx^4"` instead
            of the automatically generated `"GxGxGxGx"`.  If you want to
            initialize a `Circuit` entirely from a string representation you
            can either specify the string in as `layer_labels` or set
            `layer_labels` to `None` and `stringrep` to any valid (one-line)
            circuit string.

        name : str, optional
            A name for this circuit (useful if/when used as a block within
            larger circuits).

        check : bool, optional
            Whether `stringrep` should be checked against `layer_labels` to
            ensure they are consistent, and whether the labels in `layer_labels`
            are a subset of `line_labels`.  The only reason you'd want to set
            this to `False` is if you're absolutely sure `stringrep` and
            `line_labels` are consistent and want to save computation time.

        expand_subcircuits : bool or "default"
            If `"default"`, then the value of `Circuit.default_expand_subcircuits`
            is used.  If True, then any sub-circuits (e.g. anything exponentiated
            like "(GxGy)^4") will be expanded when it is stored within the created
            Circuit.  If False, then such sub-circuits will be left as-is.  It's
            typically more robust to expand sub-circuits as this facilitates
            comparison (e.g. so "GxGx" == "Gx^2"), but in cases when you have
            massive exponents (e.g. "Gx^8192") it may improve performance to
            set `expand_subcircuits=False`.

        occurrence : hashable, optional
            A value to set as the "occurrence id" for this circuit.  This
            value doesn't affect the circuit an any way except by affecting
            it's hashing and equivalence testing.  Circuits with different
            occurrence ids are *not* equivalent.  Occurrence values effectively
            allow multiple copies of the same ciruit to be stored in a
            dictionary or :class:`DataSet`.
        """
        layer_labels_objs = None  # layer_labels elements as Label objects (only if needed)
        if isinstance(layer_labels, str):
            cparser = _CircuitParser(); cparser.lookup = None
            layer_labels, chk_labels, chk_occurrence = cparser.parse(layer_labels)
            if chk_labels is not None:
                if line_labels == 'auto':
                    line_labels = chk_labels
                elif tuple(line_labels) != chk_labels:
                    raise ValueError(("Error intializing Circuit: "
                                      " `line_labels` and line labels in `layer_labels` do not match: %s != %s")
                                     % (line_labels, chk_labels))
            if chk_occurrence is not None:
                if occurrence is None:  # Also acts as "auto"
                    occurrence = chk_occurrence
                elif occurrence != chk_occurrence:
                    raise ValueError(("Error intializing Circuit: "
                                      " `occurrence` and occurrence ID in `layer_labels` do not match: %s != %s")
                                     % (occurrence, chk_occurrence))

        if expand_subcircuits == "default":
            expand_subcircuits = Circuit.default_expand_subcircuits
        if expand_subcircuits and layer_labels is not None:
            layer_labels_objs = tuple(_itertools.chain(*[x.expand_subcircuits() for x in map(to_label, layer_labels)]))
            #print("DB: Layer labels = ",layer_labels_objs)

        #Parse stringrep if needed
        if stringrep is not None and (layer_labels is None or check):
            cparser = _CircuitParser()
            cparser.lookup = None  # lookup - functionality removed as it wasn't used
            chk, chk_labels = cparser.parse(stringrep)  # tuple of Labels
            if expand_subcircuits and chk is not None:
                chk = tuple(_itertools.chain(*[x.expand_subcircuits() for x in map(to_label, chk)]))
                #print("DB: Check Layer labels = ",chk)

            if layer_labels is None:
                layer_labels = chk
            else:  # check == True
                if layer_labels_objs is None:
                    layer_labels_objs = tuple(map(to_label, layer_labels))
                if layer_labels_objs != tuple(chk):
                    #print("DB: ",layer_labels_objs,"VS",tuple(chk))
                    raise ValueError(("Error intializing Circuit: "
                                      " `layer_labels` and `stringrep` do not match: %s != %s\n"
                                      "(set `layer_labels` to None to infer it from `stringrep`)")
                                     % (layer_labels, stringrep))
            if chk_labels is not None:
                if line_labels == 'auto':
                    line_labels = chk_labels
                elif tuple(line_labels) != chk_labels:
                    raise ValueError(("Error intializing Circuit: "
                                      " `line_labels` and `stringrep` do not match: %s != %s (from %s)\n"
                                      "(set `line_labels` to None to infer it from `stringrep`)")
                                     % (line_labels, chk_labels, stringrep))

        if layer_labels is None:
            raise ValueError("Must specify `stringrep` when `layer_labels` is None")

        # Set self._line_labels
        if line_labels == 'auto':
            if layer_labels_objs is None:
                layer_labels_objs = tuple(map(to_label, layer_labels))
            explicit_lbls = _accumulate_explicit_sslbls(layer_labels_objs)
            if len(explicit_lbls) == 0:
                if num_lines is not None:
                    assert(num_lines >= 0), "`num_lines` must be >= 0!"
                    if len(layer_labels) > 0:
                        assert(num_lines > 0), "`num_lines` must be > 0!"
                    my_line_labels = tuple(range(num_lines))
                elif len(layer_labels) > 0 or not editable:
                    my_line_labels = ('*',)  # special single line-label when no line labels are given
                else:
                    my_line_labels = ()  # empty *editable* circuits begin with zero line labels (this is ok)
            else:
                my_line_labels = tuple(sorted(explicit_lbls))
        else:
            explicit_lbls = None
            my_line_labels = tuple(line_labels)

        if (num_lines is not None) and (num_lines != len(my_line_labels)):
            if num_lines > len(my_line_labels) and \
               set(my_line_labels).issubset(set(range(num_lines))):
                # special case where we just add missing integer-labeled line(s)
                my_line_labels = tuple(range(num_lines))
            else:
                raise ValueError("`num_lines` was expected to be %d but equals %d!" %
                                 (len(my_line_labels), num_lines))

        if check:
            if explicit_lbls is None:
                if layer_labels_objs is None:
                    layer_labels_objs = tuple(map(to_label, layer_labels))
                explicit_lbls = _accumulate_explicit_sslbls(layer_labels_objs)
            if not set(explicit_lbls).issubset(my_line_labels):
                raise ValueError("line labels must contain at least %s" % str(explicit_lbls))

        #Set compute self._labels, which is either a nested list of simple labels (non-static case)
        #  or a tuple of Label objects (static case)
        if not editable:
            if layer_labels_objs is None:
                layer_labels_objs = tuple(map(to_label, layer_labels))
            labels = layer_labels_objs
        else:
            labels = [_label_to_nested_lists_of_simple_labels(layer_lbl)
                      for layer_lbl in layer_labels]

        #Set *all* class attributes (separated so can call bare_init separately for fast internal creation)
        self._bare_init(labels, my_line_labels, editable, name, stringrep, occurrence)

        # # Special case: layer_labels can be a single CircuitLabel or Circuit
        # # (Note: a Circuit would work just fine, as a list of layers, but this performs some extra checks)
        # isCircuit = isinstance(layer_labels, _Circuit)
        # isCircuitLabel = isinstance(layer_labels, _CircuitLabel)
        # if isCircuitLabel:
        #    assert(line_labels is None or line_labels == "auto" or line_labels == expected_line_labels), \
        #        "Given `line_labels` (%s) are inconsistent with CircuitLabel's sslbls (%s)" \
        #        % (str(line_labels),str(layer_labels.sslbls))
        #    assert(num_lines is None or layer_labels.sslbls == tuple(range(num_lines))), \
        #        "Given `num_lines` (%d) is inconsistend with CircuitLabel's sslbls (%s)" \
        #        % (num_lines,str(layer_labels.sslbls))
        #    if name is None: name = layer_labels.name # Note: `name` can be used to rename a CircuitLabel

        #    self._line_labels = layer_labels.sslbls
        #    self._reps = layer_labels.reps
        #    self._name = name
        #    self._static = not editable

    @classmethod
    def _fastinit(cls, labels, line_labels, editable, name='', stringrep=None, occurrence=None):
        ret = cls.__new__(cls)
        ret._bare_init(labels, line_labels, editable, name, stringrep, occurrence)
        return ret

    def _bare_init(self, labels, line_labels, editable, name='', stringrep=None, occurrence=None):
        self._labels = labels
        self._line_labels = line_labels
        self._occurrence_id = occurrence
        self._static = not editable
        #self._reps = reps # repetitions: default=1, which remains unless we initialize from a CircuitLabel...
        self._name = name  # can be None
        self._str = stringrep if self._static else None  # can be None (lazy generation)
        self._times = None  # for FUTURE expansion
        self.auxinfo = {}  # for FUTURE expansion / user metadata
        self._alignmarks = ()  # layer indices *before* which there is an alignment mark

    def to_label(self, nreps=1):
        """
        Construct and return this entire circuit as a :class:`CircuitLabel`.

        Note: occurrence-id information is not stored in a circuit label, so
        circuits that differ only in their `occurence_id` will return circuit
        labels that are equal.

        Parameters
        ----------
        nreps : int, optional
            The number of times this circuit will be repeated (`CircuitLabels`
            support exponentiation and you can specify this here).

        Returns
        -------
        CircuitLabel
        """
        #Note: self._occurrence_id is NOT a held by a CircuitLabel (this seems reasonable)
        eff_line_labels = None if self._line_labels == ('*',) else self._line_labels  # special case
        return _CircuitLabel(self._name, self._labels, eff_line_labels, nreps)

    @property
    def line_labels(self):
        """
        The line labels (often qubit labels) of this circuit.
        """
        return self._line_labels

    @line_labels.setter
    def line_labels(self, value):
        """
        The line labels (often qubit labels) of this circuit.
        """
        if value == self._line_labels: return
        #added_line_labels = set(value) - set(self._line_labels) # it's always OK to add lines
        removed_line_labels = set(self._line_labels) - set(value)
        if removed_line_labels:
            idling_line_labels = set(self.idling_lines())
            removed_not_idling = removed_line_labels - idling_line_labels
            if removed_not_idling and self._static:
                raise ValueError("Cannot remove non-idling lines %s from a read-only circuit!" %
                                 str(removed_not_idling))
            else:
                self.delete_lines(tuple(removed_not_idling))
        self._line_labels = tuple(value)
        self._str = None  # regenerate string rep (it may have updated)

    @property
    def name(self):
        """
        The name of this circuit.

        Note: the name is *not* a part of the hashed value.
        The name is used to name the :class:`CircuitLabel` returned from :method:`to_label`.
        """
        return self._name

    @property
    def occurrence(self):
        """
        The occurrence id of this circuit.
        """
        return self._occurrence_id

    @occurrence.setter
    def occurrence(self, value):
        """
        The occurrence id of this circuit.
        """
        self._occurrence_id = value
        self._str = None  # regenerate string rep (it may have updated)

    @property
    def layertup(self):
        """
        This Circuit's layers as a standard Python tuple of layer Labels.

        Returns
        -------
        tuple
        """
        if self._static:
            return self._labels
        else:
            return tuple([to_label(layer_lbl) for layer_lbl in self._labels])

    @property
    def tup(self):
        """
        This Circuit as a standard Python tuple of layer Labels and line labels.

        Returns
        -------
        tuple
        """
        if self._occurrence_id is None:
            if self._line_labels in (('*',), ()):  # No line labels
                return self.layertup
            else:
                return self.layertup + ('@',) + self._line_labels
        else:
            linelbl_tup = () if self._line_labels in (('*',), ()) else self._line_labels
            return self.layertup + ('@',) + linelbl_tup + ('@', self._occurrence_id)
            # Note: we *always* need line labels (even if they're empty) when using occurrence id

    @property
    def str(self):
        """
        The Python string representation of this Circuit.

        Returns
        -------
        str
        """
        if self._str is None:
            generated_str = _op_seq_to_str(self._labels, self.line_labels, self._occurrence_id)  # lazy generation
            if self._static:  # if we're read-only then cache the string one and for all,
                self._str = generated_str  # otherwise keep generating it as needed (unless it's set by the user?)
            return generated_str
        else:
            return self._str

    @property
    def layerstr(self):
        """ Just the string representation of the circuit layers (no '@<line_labels>' suffix) """
        return self._labels_lines_str()[0]

    @property
    def linesstr(self):
        """ Just the string representation of the circuit's line labels (the '@<line_labels>' suffix) """
        return self._labels_lines_str()[1]

    def _labels_lines_str(self):
        """ Split the string representation up into layer-labels & line-labels parts """
        if '@' in self.str:
            return self.str.split('@')
        else:
            return self.str, None

    @str.setter
    def str(self, value):
        """
        The Python string representation of this Circuit.

        Returns
        -------
        str
        """
        assert(not self._static), \
            ("Cannot edit a read-only circuit!  "
             "Set editable=True when calling pygsti.obj.Circuit to create editable circuit.")
        cparser = _CircuitParser()
        chk, chk_labels = cparser.parse(value)

        if not all([my_layer in (chk_lbl, [chk_lbl]) for chk_lbl, my_layer in zip(chk, self._labels)]):
            raise ValueError(("Cannot set .str to %s because it doesn't"
                              " evaluate to %s (this circuit)") %
                             (value, self.str))
        if chk_labels is not None:
            if tuple(self.line_labels) != chk_labels:
                raise ValueError(("Cannot set .str to %s because line labels evaluate to"
                                  " %s which is != this circuit's line labels (%s).") %
                                 (value, chk_labels, str(self.line_labels)))
        self._str = value

    def __hash__(self):
        if not self._static:
            _warnings.warn(("Editable circuit is being converted to read-only"
                            " mode in order to hash it.  You should call"
                            " circuit.done_editing() beforehand."))
            self.done_editing()
        return hash(self.tup)
        #if self._line_labels in (('*',),()): #No line labels
        #    return hash(self._labels)
        #else:
        #    return hash(self._labels + ('@',) + self._line_labels)

    def __len__(self):
        return len(self._labels)

    def __iter__(self):
        return self._labels.__iter__()

    def __contains__(self, x):
        """Note: this is not covered by __iter__ for case of contained CircuitLabels """
        return any([(x == layer or x in layer) for layer in self._labels])

    def __add__(self, x):
        if not isinstance(x, Circuit):
            raise ValueError("Can only add Circuits objects to other Circuit objects")
        if self._str is None or x._str is None:
            s = None
        else:
            mystr, _ = self._labels_lines_str()
            xstr, _ = x._labels_lines_str()

            if mystr != "{}":
                s = (mystr + xstr) if xstr != "{}" else mystr
            else: s = xstr

        editable = not self._static or not x._static
        added_labels = tuple([l for l in x.line_labels if l not in self.line_labels])
        new_line_labels = self.line_labels + added_labels
        s += _op_seq_str_suffix(new_line_labels, occurrence_id=None)  # don't maintain occurrence_id
        return Circuit(self.layertup + x.layertup, new_line_labels,
                       None, editable, s, check=False)

    def repeat(self, ntimes, expand="default"):
        """
        Repeat this circuit `ntimes` times.

        Parameters
        ----------
        ntimes : int
            Number of repetitions.

        expand : bool or "default", optional
            When `False`, the returned circuit will contain a :class:`CircuitLabel` encapsulating
            the repetitions without explicitly storing them.  When `True`, the returned circuit will
            be expanded into the `ntimes` repetitions.  `"default"` means to use the value in the
            class variable `Circuit.default_expand_subcircuits`.
        """
        if expand == "default": expand = Circuit.default_expand_subcircuits
        assert((_compat.isint(ntimes) or _np.issubdtype(ntimes, int)) and ntimes >= 0)
        mystr, mylines = self._labels_lines_str()
        if ntimes > 1: s = "(%s)^%d" % (mystr, ntimes)
        elif ntimes == 1: s = "(%s)" % mystr
        else: s = "{}"
        if mylines is not None:
            s += "@" + mylines  # add line labels
        if ntimes > 1 and expand is False:
            reppedCircuitLbl = self.to_label(nreps=ntimes)
            return Circuit((reppedCircuitLbl,), self.line_labels, None, not self._static, s, check=False)
        else:
            # just adds parens to string rep & copies
            return Circuit(self.layertup * ntimes, self.line_labels, None, not self._static, s, check=False)

    def __mul__(self, x):
        return self.repeat(x)

    def __pow__(self, x):  # same as __mul__()
        return self.__mul__(x)

    def __eq__(self, x):
        if x is None: return False
        if isinstance(x, Circuit):
            return self.tup.__eq__(x.tup)
        else:
            return self.layertup == tuple(x)  # equality with non-circuits is just based on *labels*

    def __lt__(self, x):
        if isinstance(x, Circuit):
            return self.tup.__lt__(x.tup)
        else:
            return self.layertup < tuple(x)  # comparison with non-circuits is just based on *labels*

    def __gt__(self, x):
        if isinstance(x, Circuit):
            return self.tup.__gt__(x.tup)
        else:
            return self.layertup > tuple(x)  # comparison with non-circuits is just based on *labels*

    def number_of_lines(self):
        """
        The number of lines in this circuit.

        Returns
        -------
        int
        """
        return len(self.line_labels)

    def copy(self, editable="auto"):
        """
        Returns a copy of the circuit.

        Parameters
        ----------
        editable : {True,False,"auto"}
            Whether returned copy is editable.  If `"auto"` is given,
            then the copy is editable if and only if this Circuit is.

        Returns
        -------
        Circuit
        """
        if editable == "auto": editable = not self._static
        return Circuit(self.layertup, self.line_labels, None, editable, self._str, check=False,
                       occurrence=self.occurrence)

    def clear(self):
        """
        Removes all the gates in a circuit (preserving the number of lines).

        Returns
        -------
        None
        """
        assert(not self._static), "Cannot edit a read-only circuit!"
        self._labels = []

    def _proc_layers_arg(self, layers):
        """ Pre-process the layers argument used by many methods """
        if layers is None:
            layers = list(range(len(self._labels)))
        elif isinstance(layers, slice):
            if layers.start is None and layers.stop is None:
                layers = list(range(len(self._labels)))  # e.g. circuit[:]
            else:
                layers = _slct.indices(layers, len(self._labels))
        elif not isinstance(layers, (list, tuple)):
            layers = (layers,)
        return layers

    def _proc_lines_arg(self, lines):
        """ Pre-process the lines argument used by many methods """
        if lines is None:
            lines = self.line_labels
        elif isinstance(lines, slice):
            if lines.start is None and lines.stop is None:
                lines = self.line_labels
            else:
                lines = _slct.indices(lines)
        elif not isinstance(lines, (list, tuple)):
            lines = (lines,)
        return lines

    def _proc_key_arg(self, key):
        """ Pre-process the key argument used by many methods """
        if isinstance(key, tuple):
            if len(key) != 2: return IndexError("Index must be of the form <layerIndex>,<lineIndex>")
            layers = key[0]
            lines = key[1]
        else:
            layers = key
            lines = None
        return layers, lines

    def _layer_components(self, ilayer):
        """ Get the components of the `ilayer`-th layer as a list/tuple. """
        #(works for static and non-static Circuits)
        if self._static:
            if self._labels[ilayer].is_simple(): return [self._labels[ilayer]]
            else: return self._labels[ilayer].components
        else:
            return self._labels[ilayer] if isinstance(self._labels[ilayer], list) \
                else [self._labels[ilayer]]

    def _remove_layer_component(self, ilayer, indx):
        """ Removes the `indx`-th component from the `ilayer`-th layer """
        #(works for special case when layer is just a *single* component)
        assert(not self._static), "Cannot edit a read-only circuit!"
        if isinstance(self._labels[ilayer], list):
            del self._labels[ilayer][indx]
        else:
            assert(indx == 0), "Only index 0 exists for a single-simple-Label level"
            # don't remove *layer* - when final component is removed we're left with an empty layer
            self._labels[ilayer] = []

    def _append_layer_component(self, ilayer, val):
        """ Add `val` to the `ilayer`-th layer """
        #(works for special case when layer is just a *single* component)
        assert(not self._static), "Cannot edit a read-only circuit!"
        if isinstance(self._labels[ilayer], list):
            self._labels[ilayer].append(val)
        else:  # currently ilayer-th layer is a single component!
            self._labels[ilayer] = [self._labels[ilayer], val]

    def _replace_layer_component(self, ilayer, indx, val):
        assert(not self._static), "Cannot edit a read-only circuit!"
        """ Replace `indx`-th component of `ilayer`-th layer with `val` """
        #(works for special case when layer is just a *single* component)
        if isinstance(self._labels[ilayer], list):
            self._labels[ilayer][indx] = val
        else:
            assert(indx == 0), "Only index 0 exists for a single-simple-Label level"
            self._labels[ilayer] = val

    def extract_labels(self, layers=None, lines=None, strict=True):
        """
        Get a subregion - a "rectangle" - of this Circuit.

        This can be used to select multiple layers and/or lines of this Circuit.
        The `strict` argument controls whether gates need to be entirely within
        the given rectangle or can be intersecting it.  If `layers` is a single
        integer then a :class:`Label` is returned (representing a layer or a
        part of a layer), otherwise a :class:`Circuit` is returned.

        Parameters
        ----------
        layers : int, slice, or list/tuple of ints
            Which layers to select (the horizontal dimension of the selection
            rectangle).  Layers are always selected by index, and this
            argument can be a single (integer) index - in which case a `Label`
            is returned - or multiple indices as given by a slice or list -
            in which case a `Circuit` is returned.  Note that, even though
            we speak of a "rectangle", layer indices do not need to be
            contiguous.  The special value `None` selects all layers.

        lines : str/int, slice, or list/tuple of strs/ints
            Which lines to select (the vertical dimension of the selection
            rectangle).  Lines are selected by their line-labels (elements
            of the circuit's `.line_labels` property), which can be strings
            and/or integers.  A single or multiple line-labels can be
            specified.  If the line labels are integers a slice can be used,
            otherwise a list or tuple of labels is the only way to select
            multiple of them.  Note that line-labels do not need to be
            contiguous. The special value `None` selects all lines.

        strict : bool, optional
            When `True`, only gates lying completely within the selected
            region are included in the return value.  If a gate straddles
            the region boundary (e.g. if we select just line `1` and the
            circuit contains `"Gcnot:1:2"`) then it is *silently* not-included
            in the returned label or circuit.  If `False`, then gates which
            straddle the region boundary *are* included.  Note that this may
            result in a `Label` or `Circuit` containing more line labels than
            where requested in the call to `extract_labels(...)`..

        Returns
        -------
        Label or Circuit
            The requested portion of this circuit, given as a `Label` if
            `layers` is a single integer and as a `Circuit` otherwise.
            Note: if you want a `Circuit` when only selecting one layer,
            set `layers` to a slice or tuple containing just a single index.
        """
        nonint_layers = not isinstance(layers, int)

        #Shortcut for common case when lines == None and when we're only taking a layer slice/index
        if lines is None:
            assert(layers is not None)
            if nonint_layers is False: return self.layertup[layers]
            if isinstance(layers, slice) and strict is True:  # if strict=False, then need to recompute line labels
                return Circuit._fastinit(self._labels[layers], self.line_labels, not self._static)

        layers = self._proc_layers_arg(layers)
        lines = self._proc_lines_arg(lines)
        if len(layers) == 0 or len(lines) == 0:
            return Circuit._fastinit(() if self._static else [],
                                     lines, not self._static) if nonint_layers else None  # zero-area region

        ret = []
        if self._static:
            def get_sslbls(lbl): return lbl.sslbls
        else:
            get_sslbls = _sslbls_of_nested_lists_of_simple_labels

        for i in layers:
            ret_layer = []
            for l in self._layer_components(i):  # loop over labels in this layer
                sslbls = get_sslbls(l)
                if sslbls is None:
                    ## add in special case of identity layer
                    #if (isinstance(l,_Label) and l.name == self.identity): # ~ is_identity_layer(l)
                    #    ret_layer.append(l); continue
                    sslbls = set(self.line_labels)  # otherwise, treat None sslbs as *all* labels
                else:
                    sslbls = set(sslbls)
                if (strict and sslbls.issubset(lines)) or \
                   (not strict and len(sslbls.intersection(lines)) >= 0):
                    ret_layer.append(l)
            ret.append(_Label(ret_layer) if len(ret_layer) != 1 else ret_layer[0])  # Labels b/c we use _fastinit

        if nonint_layers:
            if not strict: lines = "auto"  # since we may have included lbls on other lines
            # don't worry about string rep for now...
            return Circuit._fastinit(tuple(ret) if self._static else ret, lines, not self._static)
        else:
            return _Label(ret[0])

    def set_labels(self, lbls, layers=None, lines=None):
        """
        Write `lbls` to the block defined by the `layers` and `lines` arguments.

        Note that `lbls` can be anything interpretable as a :class:`Label`
        or list of labels.

        Parameters
        ----------
        lbls : Label, list/tuple of Labels, or Circuit
            When `layers` is a single integer, `lbls` should be a single
            "layer label" of type `Label`.  Otherwise, `lbls` should be
            a list or tuple of `Label` objects with length equal to the
            number of layers being set.  A `Circuit` may also be used in this
            case.

        layers : int, slice, or list/tuple of ints
            Which layers to set (the horizontal dimension of the destination
            rectangle).  Layers are always selected by index, and this
            argument can be a single (integer) index  or multiple indices as
            given by a slice or list.  Note that these indices do not need to be
            contiguous.  The special value `None` stands for all layers.

        lines : str/int, slice, or list/tuple of strs/ints
            Which lines to set (the vertical dimension of the destination
            rectangle).  Lines are selected by their line-labels, which can be
            strings and/or integers.  A single or multiple line-labels can be
            specified.  If the line labels are integers a slice can be used,
            otherwise a list or tuple of labels is the only way to specify
            multiple of them.  The line-labels do not need to be contiguous.
            The special value `None` stands for all lines, and in this case
            new lines will be created if there are new state-space labels
            in `lbls` (when `lines` is not `None` an error is raised instead).

        Returns
        -------
        None
        """
        assert(not self._static), "Cannot edit a read-only circuit!"
        #Note: this means self._labels contains nested lists of simple labels

        #Convert layers to a list/tuple of layer indices
        all_layers = bool(layers is None)  # whether we're assigning to *all* layers
        int_layers = isinstance(layers, int)
        layers = self._proc_layers_arg(layers)

        #Convert lines to a list/tuple of line (state space) labels
        all_lines = bool(lines is None)  # whether we're assigning to *all* lines
        lines = self._proc_lines_arg(lines)

        #make lbls into either:
        # 1) a single Label (possibly compound) if layers is an int
        # 2) a tuple of Labels (possibly compound) otherwise
        if int_layers:
            if isinstance(lbls, Circuit):  # special case: "box" a circuit assigned to a single layer
                lbls = lbls.to_label()     # converts Circuit => CircuitLabel
            lbls = to_label(lbls)
            lbls_sslbls = None if (lbls.sslbls is None) else set(lbls.sslbls)
        else:
            if isinstance(lbls, Circuit):
                assert(set(lbls.line_labels).issubset(self.line_labels)), \
                    "Assigned circuit has lines (%s) not contained in this circuit (%s)!" \
                    % (str(lbls.line_labels), str(self.line_labels))
                lbls = lbls.layertup  # circuit layer labels as a tuple
            assert(isinstance(lbls, (tuple, list))), \
                ("When assigning to a layer range (even w/len=1) `lbls` "
                 "must be  a *list or tuple* of label-like items")
            lbls = tuple(map(to_label, lbls))
            lbls_sslbls = None if any([l.sslbls is None for l in lbls]) \
                else set(_itertools.chain(*[l.sslbls for l in lbls]))

        if len(layers) == 0 or len(lines) == 0: return  # zero-area block

        #If we're assigning to multiple layers, then divide up lbls into pieces to place in each layer
        if all_layers:  # then we'll add new layers as needed
            while len(lbls) > len(self._labels):
                self._labels.append([])
        elif len(layers) > 1:
            assert(len(layers) == len(lbls)), \
                "Block width mismatch: assigning %d layers to %d layers" % (len(lbls), len(layers))

        # when processing `lbls`: if a label has sslbls == None, then applies to all
        # the lines being assigned.  If sslbl != None, then the labels must be
        # contained within the line labels being assigned (unless we're allowed to expand)
        if lbls_sslbls is not None:
            new_line_labels = set(lbls_sslbls) - set(self.line_labels)
            if all_lines:  # then allow new lines to be added
                if len(new_line_labels) > 0:
                    self._line_labels = self.line_labels + tuple(sorted(new_line_labels))  # sort?
            else:
                assert(len(new_line_labels) == 0), "Cannot add new lines %s" % str(new_line_labels)
                assert(set(lbls_sslbls).issubset(lines)), \
                    "Unallowed state space labels: %s" % str(set(lbls_sslbls) - set(lines))

        assert(set(lines).issubset(self.line_labels)), \
            ("Specified lines (%s) must be a subset of this circuit's lines"
             " (%s).") % (str(lines), str(self.line_labels))

        #remove all labels in block to be assigned
        self._clear_labels(layers, lines)

        def_sslbls = None if all_lines else lines
        if not int_layers:
            for i, lbls_comp in zip(layers, lbls):
                self._labels[i].extend(_label_to_nested_lists_of_simple_labels(lbls_comp, def_sslbls))
        else:  # single layer using integer layer index (so lbls is a single Label)
            self._labels[layers[0]].extend(_label_to_nested_lists_of_simple_labels(lbls, def_sslbls))

    def insert_idling_layers(self, insert_before, num_to_insert, lines=None):
        """
        Inserts into this circuit one or more idling (blank) layers.

        By default, complete layer(s) are inserted.  The `lines` argument
        allows you to insert partial layers (on only a subset of the lines).

        Parameters
        ----------
        insert_before : int
            The layer index to insert the new layers before.  Can be from 0
            (insert at the beginning) to `len(self)-1` (insert at end), and
            negative indexing can be used to insert relative to the last layer.
            The special value `None` inserts at the end.

        num_to_insert : int
            The number of new layers to insert.

        lines : str/int, slice, or list/tuple of strs/ints, optional
            Which lines should have new layers (blank circuit space)
            inserted into them.  A single or multiple line-labels can be
            specified, similarly as in :method:`extract_labels`.  The default
            value `None` stands for *all* lines.

        Returns
        -------
        None
        """
        assert(not self._static), "Cannot edit a read-only circuit!"
        if insert_before is None: insert_before = len(self._labels)
        elif insert_before < 0: insert_before = len(self._labels) + insert_before

        if lines is None:  # insert complete layers
            for i in range(num_to_insert):
                self._labels.insert(insert_before, [])
        else:  # insert layers only on given lines - shift existing labels to right
            for i in range(num_to_insert):
                self._labels.append([])  # add blank layers at end
            for i in range(insert_before, insert_before + num_to_insert):
                # move labels on `lines` to layer i+num_to_insert
                inds_to_delete = []
                for k, lbl in enumerate(self._labels[i]):
                    sslbls = _sslbls_of_nested_lists_of_simple_labels(lbl)
                    if len(sslbls.intersection(lines)) > 0:  # then we need to move this label
                        if not sslbls.issubset(lines):
                            raise ValueError("Cannot shift a block that is straddled by %s!" % _Label(lbl))
                            #FUTURE: recover from this error gracefully so we don't leave the circuit in an intermediate
                            #state?
                        inds_to_delete.append(k)  # remove it from current layer
                        self._labels[i + num_to_insert].append(lbl)  # and put it in the destination layer
                for k in reversed(inds_to_delete):
                    del self._labels[i][k]

    def _append_idling_layers(self, num_to_insert, lines=None):
        """
        Adds one or more idling (blank) layers to the end of this circuit.

        By default, complete layer(s) are appended.  The `lines` argument
        allows you to add partial layers (on only a subset of the lines).

        Parameters
        ----------
        num_to_insert : int
            The number of new layers to append.

        lines : str/int, slice, or list/tuple of strs/ints, optional
            Which lines should have new layers (blank circuit space)
            inserted into them.  A single or multiple line-labels can be
            specified, similarly as in :method:`extract_labels`.  The default
            value `None` stands for *all* lines.

        Returns
        -------
        None
        """
        self.insert_idling_layers(None, num_to_insert, lines)

    def insert_labels_into_layers(self, lbls, layer_to_insert_before, lines=None):
        """
        Inserts into this circuit the contents of `lbls` into new full or partial layers.

        By default, complete layer(s) are inserted.  The `lines` argument
        allows you to insert partial layers (on only a subset of the lines).

        Parameters
        ----------
        lbls : list/tuple of Labels, or Circuit
            The full or partial layer labels to insert.  The length of this
            list, tuple, or circuit determines the number of layers which are
            inserted.

        layer_to_insert_before : int
            The layer index to insert `lbls` before.  Can be from 0
            (insert at the beginning) to `len(self)-1` (insert at end), and
            negative indexing can be used to insert relative to the last layer.
            The special value `None` inserts at the end.

        lines : str/int, slice, or list/tuple of strs/ints, optional
            Which lines should have `lbls` inserted into them.  Currently
            this can only be a larger set than the set of line labels present
            in `lbls` (in future versions this may allow filtering of `lbls`).
            value `None` stands for *all* lines.

        Returns
        -------
        None
        """
        if isinstance(lbls, Circuit): lbls = tuple(lbls)
        # lbls is expected to be a list/tuple of Label-like items, one per inserted layer
        lbls = tuple(map(to_label, lbls))
        numLayersToInsert = len(lbls)
        self.insert_idling_layers(layer_to_insert_before, numLayersToInsert, lines)  # make space
        self.set_labels(lbls, slice(layer_to_insert_before, layer_to_insert_before + numLayersToInsert), lines)
        #Note: set_labels expects lbls to be a list/tuple of Label-like items b/c it's given a layer *slice*

    def insert_idling_lines(self, insert_before, line_labels):
        """
        Insert one or more idling (blank) lines into this circuit.

        Parameters
        ----------
        insert_before : str or int
            The line label to insert new lines before.  The special value `None`
            inserts lines at the bottom of this circuit.

        line_labels : list or tuple
            A list or tuple of the new line labels to insert (can be integers
            and/or strings).

        Returns
        -------
        None
        """
        #assert(not self._static),"Cannot edit a read-only circuit!"
        # Actually, this is OK even for static circuits because it won't affect the hashed value (labels only)
        if insert_before is None:
            i = len(self.line_labels)
        else:
            i = self.line_labels.index(insert_before)
        self._line_labels = self.line_labels[0:i] + tuple(line_labels) + self.line_labels[i:]

    def _append_idling_lines(self, line_labels):
        """
        Add one or more idling (blank) lines onto the bottom of this circuit.

        Parameters
        ----------
        line_labels : list or tuple
            A list or tuple of the new line labels to insert (can be integers
            and/or strings).

        Returns
        -------
        None
        """
        self.insert_idling_lines(None, line_labels)

    def insert_labels_as_lines(self, lbls, layer_to_insert_before=None, line_to_insert_before=None, line_labels="auto"):
        """
        Inserts into this circuit the contents of `lbls` into new lines.

        By default, `lbls` is inserted at the beginning of the new lines(s). The
        `layer_to_insert_before` argument allows you to insert `lbls` beginning at
        a layer of your choice.

        Parameters
        ----------
        lbls : list/tuple of Labels, or Circuit
            A list of layer labels to insert as new lines.  The state-space
            (line) labels within `lbls` must not overlap with that of this
            circuit or an error is raised.  If `lbls` contains more layers
            than this circuit currently has, new layers are added automatically.

        layer_to_insert_before : int
            The layer index to insert `lbls` before.  Can be from 0
            (insert at the beginning) to `len(self)-1` (insert at end), and
            negative indexing can be used to insert relative to the last layer.
            The default value of `None` inserts at the beginning.

        line_to_insert_before : str or int
            The line label to insert the new lines before.  The default value
            of `None` inserts lines at the bottom of the circuit.

        line_labels : list, tuple, or "auto"
            The labels of the new lines being inserted.  If `"auto"`, then
            these are inferred from `lbls`.

        Returns
        -------
        None
        """
        if layer_to_insert_before is None: layer_to_insert_before = 0
        elif layer_to_insert_before < 0: layer_to_insert_before = len(self._labels) + layer_to_insert_before

        if isinstance(lbls, Circuit):
            if line_labels == "auto": line_labels = lbls.line_labels
            lbls = lbls.tup
        elif line_labels == "auto":
            line_labels = tuple(sorted(_accumulate_explicit_sslbls(lbls)))

        existing_labels = set(line_labels).intersection(self.line_labels)
        if len(existing_labels) > 0:
            raise ValueError("Cannot insert line(s) labeled %s - they already exist!" % str(existing_labels))

        self.insert_idling_lines(line_to_insert_before, line_labels)

        #add additional layers to end of circuit if new lines are longer than current circuit depth
        numLayersToInsert = len(lbls)
        if layer_to_insert_before + numLayersToInsert > len(self._labels):
            self._append_idling_layers(layer_to_insert_before + numLayersToInsert - len(self._labels))

        #Note: set_labels expects lbls to be a list/tuple of Label-like items b/c it's given a layer *slice*
        self.set_labels(lbls, slice(layer_to_insert_before, layer_to_insert_before + numLayersToInsert), line_labels)

    def _append_labels_as_lines(self, lbls, layer_to_insert_before=None, line_labels="auto"):
        """
        Adds the contents of `lbls` as new lines at the bottom of this circuit.

        By default, `lbls` is inserted at the beginning of the new lines(s). The
        `layer_to_insert_before` argument allows you to insert `lbls` beginning at
        a layer of your choice.

        Parameters
        ----------
        lbls : list/tuple of Labels, or Circuit
            A list of layer labels to append as new lines.  The state-space
            (line) labels within `lbls` must not overlap with that of this
            circuit or an error is raised.  If `lbls` contains more layers
            than this circuit currently has, new layers are added automatically.

        layer_to_insert_before : int
            The layer index to insert `lbls` before.  Can be from 0
            (insert at the beginning) to `len(self)-1` (insert at end), and
            negative indexing can be used to insert relative to the last layer.
            The default value of `None` inserts at the beginning.

        line_labels : list, tuple, or "auto"
            The labels of the new lines being added.  If `"auto"`, then
            these are inferred from `lbls`.

        Returns
        -------
        None
        """
        return self.insert_labels_as_lines(lbls, layer_to_insert_before, None, line_labels)

    def _clear_labels(self, layers, lines, clear_straddlers=False):
        """ remove all labels in a block given by layers and lines
            Note: layers & lines must be lists/tuples of values; they can't be slices or single vals
        """
        assert(not self._static), "Cannot edit a read-only circuit!"
        for i in layers:
            new_layer = []
            for l in self._layer_components(i):  # loop over labels in this layer
                sslbls = _sslbls_of_nested_lists_of_simple_labels(l)
                sslbls = set(self.line_labels) if (sslbls is None) else set(sslbls)
                if len(sslbls.intersection(lines)) == 0:
                    new_layer.append(l)
                elif not clear_straddlers and not sslbls.issubset(lines):
                    raise ValueError("Cannot operate on a block that is straddled by %s!" % str(_Label(l)))
            self._labels[i] = new_layer

    def clear_labels(self, layers=None, lines=None, clear_straddlers=False):
        """
        Removes all the gates within the given circuit region.  Does not reduce the number of layers or lines.

        Parameters
        ----------
        layers : int, slice, or list/tuple of ints
            Defines the horizontal dimension of the region to clear.  See
            :method:`extract_labels` for details.

        lines : str/int, slice, or list/tuple of strs/ints
            Defines the vertical dimension of the region to clear.  See
            :method:`extract_labels` for details.

        clear_straddlers : bool, optional
            Whether or not gates which straddle cleared and non-cleared lines
            should be cleared.  If `False` and straddling gates exist, an error
            will be raised.

        Returns
        -------
        None
        """
        layers = self._proc_layers_arg(layers)
        lines = self._proc_lines_arg(lines)
        self._clear_labels(layers, lines, clear_straddlers)

    def delete_layers(self, layers=None):
        """
        Deletes one or more layers from the circuit.

        Parameters
        ----------
        layers : int, slice, or list/tuple of ints
            The layer index or indices to delete.  See :method:`extract_labels`
            for details.

        Returns
        -------
        None
        """
        assert(not self._static), "Cannot edit a read-only circuit!"
        layers = self._proc_layers_arg(layers)
        for i in reversed(sorted(layers)):
            del self._labels[i]

    def delete_lines(self, lines, delete_straddlers=False):
        """
        Deletes one or more lines from the circuit.

        Parameters
        ----------
        lines : str/int, slice, or list/tuple of strs/ints
            The line label(s) to delete.  See :method:`extract_labels` for details.

        delete_straddlers : bool, optional
            Whether or not gates which straddle deleted and non-deleted lines
            should be removed.  If `False` and straddling gates exist, an error
            will be raised.

        Returns
        -------
        None
        """
        assert(not self._static), "Cannot edit a read-only circuit!"
        lines = self._proc_lines_arg(lines)
        for i in range(len(self._labels)):
            new_layer = []
            for l in self._layer_components(i):  # loop over labels in this layer
                sslbls = _sslbls_of_nested_lists_of_simple_labels(l)
                if sslbls is None or len(set(sslbls).intersection(lines)) == 0:
                    new_layer.append(l)
                elif not delete_straddlers and not set(sslbls).issubset(lines):
                    raise ValueError(("Cannot remove a block that is straddled by "
                                      "%s when `delete_straddlers` == False!") % _Label(l))
            self._labels[i] = new_layer
        self._line_labels = tuple([x for x in self.line_labels if x not in lines])

    def __getitem__(self, key):
        layers, lines = self._proc_key_arg(key)
        return self.extract_labels(layers, lines, strict=True)

    def __setitem__(self, key, val):
        layers, lines = self._proc_key_arg(key)
        return self.set_labels(val, layers, lines)

    def __delitem__(self, key):
        layers, lines = self._proc_key_arg(key)
        if layers is None:
            self.delete_lines(lines, delete_straddlers=True)
        elif lines is None:
            self.delete_layers(layers)
        else:
            raise IndexError("Can only delete entire layers or enire lines.")

    def to_pythonstr(self, op_labels):
        """
        Convert this circuit to an "encoded" python string.

        In the returned string each operation label is represented as a
        **single** character, starting with 'A' and continuing down the alphabet.
        This can be useful for processing operation sequences using python's
        string tools (regex in particular).

        Parameters
        ----------
        op_labels : tuple
            An iterable containing at least all the layer-Labels that appear
            in this Circuit, and which will be mapped to alphabet
            characters, beginning with 'A'.

        Returns
        -------
        string
            The converted operation sequence.

        Examples
        --------
        ('Gx','Gx','Gy','Gx') => "AABA"
        """
        assert(len(op_labels) < 26)  # Complain if we go beyond 'Z'
        translateDict = {}; c = 'A'
        for opLabel in op_labels:
            translateDict[opLabel] = c
            c = chr(ord(c) + 1)
        return "".join([translateDict[opLabel] for opLabel in self.layertup])

    @classmethod
    def from_pythonstr(cls, python_string, op_labels):
        """
        Decode an "encoded string" into a :class:`Circuit`.

        Create a Circuit from a python string where each operation label is
        represented as a **single** character, starting with 'A' and continuing
        down the alphabet.  This performs the inverse of :method:`to_pythonstr`.

        Parameters
        ----------
        python_string : string
            string whose individual characters correspond to the operation labels of a
            operation sequence.

        op_labels : tuple
            tuple containing all the operation labels that will be mapped from alphabet
            characters, beginning with 'A'.

        Returns
        -------
        Circuit

        Examples
        --------
        "AABA" => ('Gx','Gx','Gy','Gx')
        """
        assert(len(op_labels) < 26)  # Complain if we go beyond 'Z'
        translateDict = {}; c = 'A'
        for opLabel in op_labels:
            translateDict[c] = opLabel
            c = chr(ord(c) + 1)
        return cls(tuple([translateDict[cc] for cc in python_string]))

    def serialize(self):
        """
        Serialize the parallel gate operations of this Circuit.

        Construct a new Circuit whereby all layers containing multiple gates are
        converted to separate single-gate layers, effectively putting each
        elementary gate operation into its own layer.  Ordering is dictated by
        the ordering of the compound layer labels.

        Returns
        -------
        Circuit
        """
        serial_lbls = []
        for lbl in self.layertup:
            if len(lbl.components) == 0:  # special case of an empty-layer label,
                serial_lbls.append(lbl)  # which we serialize as an atomic object
            for c in lbl.components:
                serial_lbls.append(c)
        return Circuit._fastinit(tuple(serial_lbls), self.line_labels, editable=False, occurrence=self.occurrence)

    def parallelize(self, can_break_labels=True, adjacent_only=False):
        """
        Compress a circuit's gates by performing them in parallel.

        Construct a circuit with the same underlying labels as this one,
        but with as many gates performed in parallel as possible (with
        some restrictions - see the Parameters section below).  Generally,
        gates are moved as far left (toward the start) of the circuit as
        possible.

        Parameters
        ----------
        can_break_labels : bool, optional
            Whether compound (parallel-gate) labels in this Circuit can be
            separated during the parallelization process.  For example, if
            `can_break_labels=True` then `"Gx:0[Gy:0Gy:1]" => "[Gx:0Gy:1]Gy:0"`
            whereas if `can_break_labels=False` the result would remain
            `"Gx:0[Gy:0Gy:1]"` because `[Gy:0Gy:1]` cannot be separated.

        adjacent_only : bool, optional
            It `True`, then operation labels are only allowed to move into an
            adjacent label, that is, they cannot move "through" other
            operation labels.  For example, if `adjacent_only=True` then
            `"Gx:0Gy:0Gy:1" => "Gx:0[Gy:0Gy:1]"` whereas if
            `adjacent_only=False` the result would be `"[Gx:0Gy:1]Gy:0`.
            Setting this to `True` is sometimes useful if you want to
            parallelize a serial string in such a way that subsequently
            calling `.serialize()` will give you back the original string.

        Returns
        -------
        Circuit
        """
        parallel_lbls = []
        first_free = {'*': 0}
        for lbl in self.layertup:
            if can_break_labels:  # then process label components individually
                for c in lbl.components:
                    if c.sslbls is None:  # ~= acts on *all* sslbls
                        pos = max(list(first_free.values()))
                        #first position where all sslbls are free
                    else:
                        inds = [v for k, v in first_free.items() if k in c.sslbls]
                        pos = max(inds) if len(inds) > 0 else first_free['*']
                        #first position where all c.sslbls are free (uses special
                        # '*' "base" key if we haven't seen any of the sslbls yet)

                    if len(parallel_lbls) < pos + 1: parallel_lbls.append([])
                    assert(pos < len(parallel_lbls))
                    parallel_lbls[pos].append(c)  # add component in proper place

                    #update first_free
                    if adjacent_only:  # all labels/components following this one must at least be at 'pos'
                        for k in first_free: first_free[k] = pos
                    if c.sslbls is None:
                        for k in first_free: first_free[k] = pos + 1  # includes '*'
                    else:
                        for k in c.sslbls: first_free[k] = pos + 1

            else:  # can't break labels - treat as a whole
                if lbl.sslbls is None:  # ~= acts on *all* sslbls
                    pos = max(list(first_free.values()))
                    #first position where all sslbls are free
                else:
                    inds = [v for k, v in first_free.items() if k in lbl.sslbls]
                    pos = max(inds) if len(inds) > 0 else first_free['*']
                    #first position where all c.sslbls are free (uses special
                    # '*' "base" key if we haven't seen any of the sslbls yet)

                if len(parallel_lbls) < pos + 1: parallel_lbls.append([])
                assert(pos < len(parallel_lbls))
                for c in lbl.components:  # add *all* components of lbl in proper place
                    parallel_lbls[pos].append(c)

                #update first_free
                if adjacent_only:  # all labels/components following this one must at least be at 'pos'
                    for k in first_free: first_free[k] = pos
                if lbl.sslbls is None:
                    for k in first_free: first_free[k] = pos + 1  # includes '*'
                else:
                    for k in lbl.sslbls: first_free[k] = pos + 1

<<<<<<< HEAD
        return Circuit._fastinit(tuple(parallel_lbls), self.line_labels, editable=False, occurrence=self.occurrence)
=======
        # Convert elements of `parallel_lbls` into Labels (needed b/c we use _fastinit below)
        parallel_lbls = [_Label(lbl_list) if len(lbl_list) != 1 else lbl_list[0] for lbl_list in parallel_lbls]
        return Circuit._fastinit(tuple(parallel_lbls), self.line_labels, editable=False)
>>>>>>> a2dbe5ba

    def expand_subcircuits(self):
        """
        Expands all :class:`CircuitLabel` labels within this circuit.

        This operation is done in place and so can only be performed
        on an editable :class:`Circuit`.

        Returns
        -------
        None
        """
        assert(not self._static), "Cannot edit a read-only circuit!"

        #Iterate in reverse so we don't have to deal with
        # added layers.
        for i in reversed(range(len(self._labels))):
            circuits_to_expand = []
            layers_to_add = 0

            for l in self._layer_components(i):  # loop over labels in this layer
                if isinstance(l, _CircuitLabel):
                    circuits_to_expand.append(l)
                    layers_to_add = max(layers_to_add, l.depth() - 1)

            if layers_to_add > 0:
                self.insert_idling_layers(i + 1, layers_to_add)
            for subc in circuits_to_expand:
                self.clear_labels(slice(i, i + subc.depth()), subc.sslbls)  # remove the CircuitLabel
                self.set_labels(subc.components * subc.reps, slice(i, i + subc.depth()),
                                subc.sslbls)  # dump in the contents

    def _factorize_repetitions_inplace(self):
        """
        Attempt to replace repeated sub-circuits with :class:`CircuitLabel` objects.

        More or less the reverse of :method:`expand_subcircuits`, this method
        attempts to collapse repetitions of the same labels into single
        :class:`CircuitLabel` labels within this circuit.

        This operation is done in place and so can only be performed
        on an editable :class:`Circuit`.

        Returns
        -------
        None
        """
        assert(not self._static), "Cannot edit a read-only circuit!"
        nLayers = self.num_layers()
        iLayersToRemove = []
        iStart = 0
        while iStart < nLayers - 1:
            iEnd = iStart + 1
            while iEnd < nLayers and self._labels[iStart] == self._labels[iEnd]:
                iEnd += 1
            nreps = iEnd - iStart
            #print("Start,End = ",iStart,iEnd)
            if nreps <= 1:  # just move to next layer
                iStart += 1; continue  # nothing to do

            #Construct a sub-circuit label that repeats layer[iStart] nreps times
            # and stick it at layer iStart
            #print("Constructing %d reps at %d" % (nreps, iStart))
            repCircuit = _CircuitLabel('', self._labels[iStart], None, nreps)
            self.clear_labels(iStart, None)  # remove existing labels (unnecessary?)
            self.set_labels(repCircuit, iStart, None)
            iLayersToRemove.extend(list(range(iStart + 1, iEnd)))
            iStart += nreps  # advance iStart to next unprocessed layer inde

        if len(iLayersToRemove) > 0:
            #print("Removing layers: ",iLayersToRemove)
            self.delete_layers(iLayersToRemove)

    def insert_layer(self, circuit_layer, j):
        """
        Inserts a single layer into a circuit.

        The input layer does not need to contain a gate that acts on
        every qubit, but it should not contain more than one gate on
        a qubit.

        Parameters
        ----------
        circuit_layer : Label
            The layer to insert.  A (possibly compound) Label object or
            something that can be converted into one, e.g.
            `(('Gx',0),('Gcnot',1,2))` or just `'Gx'`.

        j : int
            The layer index (depth) at which to insert the `circuit_layer`.

        Returns
        -------
        None
        """
        assert(not self._static), "Cannot edit a read-only circuit!"
        if self.line_labels is None or self.line_labels == ():
            #Allow insertion of a layer into an empty circuit to update the circuit's line_labels
            layer_lbl = to_label(circuit_layer)
            self.line_labels = layer_lbl.sslbls if (layer_lbl.sslbls is not None) else ('*',)

        self.insert_labels_into_layers([circuit_layer], j)

    def insert_circuit(self, circuit, j):
        """
        Inserts a circuit into this circuit.

        The circuit to insert can be over more qubits than this circuit, as long
        as all qubits that are not part of this circuit are idling. In this
        case, the idling qubits are all discarded. The circuit to insert can
        also be on less qubits than this circuit: all other qubits are set to
        idling. So, the labels of the circuit to insert for all non-idling
        qubits must be a subset of the labels of this circuit.

        Parameters
        ----------
        circuit : Circuit
            The circuit to be inserted.

        j : int
            The layer index (depth) at which to insert the circuit.

        Returns
        -------
        None
        """
        assert(not self._static), "Cannot edit a read-only circuit!"
        lines_to_insert = []
        for line_lbl in circuit.line_labels:
            if line_lbl in self.line_labels:
                lines_to_insert.append(line_lbl)
            else:
                assert(circuit._is_line_idling(line_lbl)), \
                    "There are non-idling lines in the circuit to insert that are *not* lines in this circuit!"

        labels_to_insert = circuit.extract_labels(layers=None, lines=lines_to_insert)
        self.insert_labels_into_layers(labels_to_insert, j)

    def append_circuit(self, circuit):
        """
        Append a circuit to the end of this circuit.

        This circuit must satisfy the requirements of
        :method:`insert_circuit()`. See that method for more details.

        Parameters
        ----------
        circuit : A Circuit object
            The circuit to be appended.

        Returns
        -------
        None
        """
        self.insert_circuit(circuit, self.num_layers())

    def prefix_circuit(self, circuit):
        """
        Prefix a circuit to the beginning of this circuit.

        This circuit must satisfy the requirements of the
        :method:`insert_circuit()`. See that method for more details.

        Parameters
        ----------
        circuit : A Circuit object
            The circuit to be prefixed.

        Returns
        -------
        None
        """
        self.insert_circuit(circuit, 0)

    def tensor_circuit(self, circuit, line_order=None):
        """
        The tensor product of this circuit and `circuit`.

        That is, it adds `circuit` to this circuit as new lines.  The line
        labels of `circuit` must be disjoint from the line labels of this
        circuit, as otherwise applying the circuits in parallel does not make
        sense.

        Parameters
        ----------
        circuit : A Circuit object
            The circuit to be tensored.

        line_order : List, optional
            A list of all the line labels specifying the order of the circuit in the updated
            circuit. If None, the lines of `circuit` are added below the lines of this circuit.
            Note that, for many purposes, the ordering of lines of the circuit is irrelevant.

        Returns
        -------
        None
        """
        assert(not self._static), "Cannot edit a read-only circuit!"
        #assert(self.identity == circuit.identity), "The identity labels must be the same!"

        #Construct new line labels (of final circuit)
        overlap = set(self.line_labels).intersection(circuit.line_labels)
        if len(overlap) > 0:
            raise ValueError(
                "The line labels of `circuit` and this Circuit must be distinct, but overlap = %s!" % str(overlap))

        all_line_labels = set(self.line_labels + circuit.line_labels)
        if line_order is not None:
            line_order_set = set(line_order)
            if len(line_order_set) != len(line_order):
                raise ValueError("`line_order` == %s cannot contain duplicates!" % str(line_order))

            missing = all_line_labels - line_order_set
            if len(missing) > 0:
                raise ValueError("`line_order` is missing %s." % str(missing))

            extra = set(line_order) - all_line_labels
            if len(extra) > 0:
                raise ValueError("`line_order` had nonpresent line labels %s." % str(extra))

            new_line_labels = line_order
        else:
            new_line_labels = self.line_labels + circuit.line_labels

        #Add circuit's labels into this circuit
        self.insert_labels_as_lines(circuit._labels, line_labels=circuit.line_labels)
        self._line_labels = new_line_labels  # essentially just reorders labels if needed

    def replace_layer_with_circuit(self, circuit, j):
        """
        Replaces the `j`-th layer of this circuit with `circuit`.

        Parameters
        ----------
        circuit : Circuit
            The circuit to insert

        j : int
            The layer index to replace.

        Returns
        -------
        None
        """
        del self[j]
        self.insert_labels_into_layers(circuit, j)

    def replace_gatename_inplace(self, old_gatename, new_gatename):
        """
        Changes the *name* of a gate throughout this Circuit.

        Note that the name is only a part of the label identifying each
        gate, and doesn't include the lines (qubits) a gate acts upon.  For
        example, the "Gx:0" and "Gx:1" labels both have the same name but
        act on different qubits.

        Parameters
        ----------
        old_gatename : str
            The gate name to replace.

        new_gatename : str
            The name to replace `old_gatename` with.

        Returns
        -------
        None
        """
        assert(not self._static), "Cannot edit a read-only circuit!"

        def replace(obj):  # obj is either a simple label or a list
            if isinstance(obj, _Label):
                if obj.name == old_gatename:
                    newobj = _Label(new_gatename, obj.sslbls)
                else: newobj = obj
            else:
                newobj = [replace(sub) for sub in obj]
            return newobj

        self._labels = replace(self._labels)

    def replace_gatename(self, old_gatename, new_gatename):
        """
        Returns a copy of this Circuit except that `old_gatename` is changed to `new_gatename`.

        Note that the "name" is only a part of the "label" identifying each
        gate, and doesn't include the lines (qubits) a gate acts upon.  For
        example, the "Gx:0" and "Gx:1" labels both have the same name but
        act on different qubits.

        Parameters
        ----------
        old_gatename : str
            The gate name to replace.

        new_gatename : str
            The name to replace `old_gatename` with.

        Returns
        -------
        Circuit
        """
        if not self._static:
            #Could to this in both cases, but is slow for large static circuits
            cpy = self.copy(editable=True)
            cpy.replace_gatename_inplace(old_gatename, new_gatename)
            cpy.done_editing()
            return cpy
        else:  # static case: so self._labels is a tuple of Labels
            return Circuit([lbl.replace_name(old_gatename, new_gatename)
                            for lbl in self._labels], self.line_labels, occurrence=self.occurrence)

    def replace_layer(self, old_layer, new_layer):
        """
        Returns a copy of this Circuit except that `old_layer` is changed to `new_layer`.

        Parameters
        ----------
        old_layer : str or Label
            The layer to find.

        new_layer : str or Label
            The layer to replace found layers with.

        Returns
        -------
        Circuit
        """
        old_layer = to_label(old_layer)
        new_layer = to_label(new_layer)
        if not self._static:
            #Could to this in both cases, but is slow for large static circuits
            cpy = self.copy(editable=False)  # convert our layers to Labels
            return Circuit._fastinit(tuple([new_layer if lbl == old_layer else lbl
                                            for lbl in cpy._labels]), self.line_labels, editable=False,
                                     occurrence=self.occurrence)
        else:  # static case: so self._labels is a tuple of Labels
            return Circuit(tuple([new_layer if lbl == old_layer else lbl
                                  for lbl in self._labels]), self.line_labels, editable=False,
                           occurrence=self.occurrence)

    def replace_layers_with_aliases(self, alias_dict):
        """
        Performs a find and replace using layer aliases.

        Returns a copy of this Circuit except that it's layers that match
        keys of `alias_dict` are replaced with the corresponding values.

        Parameters
        ----------
        alias_dict : dict
            A dictionary whose keys are layer Labels (or equivalent tuples or
            strings), and whose values are Circuits.

        Returns
        -------
        Circuit
        """
<<<<<<< HEAD
        if not self._static:
            #Could to this in both cases, but is slow for large static circuits
            cpy = self.copy(editable=False)  # convert our layers to Labels
            if not alias_dict: return cpy
            assert(all([c._static for c in alias_dict.values()])), "Alias dict values must be *static* circuits!"
            layers = cpy._labels
            for label, c in alias_dict.items():
                while label in layers:
                    i = layers.index(label)
                    layers = layers[:i] + c._labels + layers[i + 1:]
            return Circuit._fastinit(layers, self.line_labels, editable=False, occurrence=self.occurrence)

        else:  # static case: so self._labels is a tuple of Labels
            if not alias_dict: return self  # no copy needed b/c static
            assert(all([c._static for c in alias_dict.values()])), "Alias dict values must be *static* circuits!"
            layers = self._labels  # a *tuple*
            for label, c in alias_dict.items():
                while label in layers:
                    i = layers.index(label)
                    layers = layers[:i] + c._labels + layers[i + 1:]
            return Circuit._fastinit(layers, self.line_labels, editable=False, occurrence=self.occurrence)
=======
        static_self = self if self._static else self.copy(editable=False)  # convert our layers to Labels
        if not alias_dict: return static_self
        assert(all([c._static for c in alias_dict.values()])), "Alias dict values must be *static* circuits!"
        layers = static_self._labels  # a *tuple*
        for label, c in alias_dict.items():
            while label in layers:
                i = layers.index(label)
                layers = layers[:i] + c._labels + layers[i + 1:]
        return Circuit._fastinit(layers, self.line_labels, editable=False)
>>>>>>> a2dbe5ba

    #def replace_identity(self, identity, convert_identity_gates = True): # THIS module only
    #    """
    #    Changes the *name* of the idle/identity gate in the circuit. This replaces
    #    the name of the identity element in the circuit by setting self.identity = identity.
    #    If `convert_identity_gates` is True, this also changes the names of all the gates that
    #    had the old self.identity name.
    #
    #    Parameters
    #    ----------
    #    identity : string
    #        The new name for the identity gate.
    #
    #    convert_identity_gates : bool, optional
    #        If True, all gates that had the old identity name are converted to the new identity
    #        name. Otherwise, they keep the old name, and the circuit nolonger considers them to
    #        be identity gates.
    #
    #    Returns
    #    -------
    #    None
    #    """
    #    if convert_identity_gates:
    #        self.replace_gatename(self.identity, identity)
    #
    #    self._tup_dirty = self._str_dirty = True
    #    self.identity = identity

    def change_gate_library(self, compilation, allowed_filter=None, allow_unchanged_gates=False, depth_compression=True,
                            one_q_gate_relations=None):
        """
        Re-express a circuit over a different model.

        Parameters
        ----------
        compilation : dict or CompilationLibrary.
            If a dictionary, the keys are some or all of the gates that appear in the circuit, and the values are
            replacement circuits that are normally compilations for each of these gates (if they are not, the action
            of the circuit will be changed). The circuits need not be on all of the qubits, and need only satisfy
            the requirements of the `insert_circuit` method. There must be a key for every gate except the self.identity
            gate, unless `allow_unchanged_gates` is False. In that case, gate that aren't a key in this dictionary are
            left unchanged.

            If a CompilationLibrary, this will be queried via the get_compilation_of() method to find compilations
            for all of the gates in the circuit. So this CompilationLibrary must contain or be able to auto-generate
            compilations for the requested gates, except when `allow_unchanged_gates` is True. In that case, gates
            that a compilation is not returned for are left unchanged.

        allowed_filter : dict or set, optional
            Specifies which gates are allowed to be used when generating compilations from `compilation`. Can only be
            not None if `compilation` is a CompilationLibrary. If a `dict`, keys must be gate names (like `"Gcnot"`) and
            values :class:`QubitGraph` objects indicating where that gate (if it's present in the library) may be used.
            If a `set`, then it specifies a set of qubits and any gate in the current library that is confined within
            that set is allowed. If None, then all gates within the library are allowed.

        allow_unchanged_gates : bool, optional
            Whether to allow some gates to remain unchanged, and therefore to be absent from `compilation`.  When
            `True` such gates are left alone; when `False` an error is raised if any such gates are encountered.

        depth_compression : bool, optional
            Whether to perform depth compression after changing the gate library. If one_q_gate_relations is None this
            will only remove idle layers and compress the circuit by moving everything as far forward as is possible
            without knowledge of the action of any gates other than self.identity. See the `depth_compression` method
            for more details. Under most circumstances this should be true; if it is False changing gate library will
            often result in a massive increase in circuit depth.

        one_q_gate_relations : dict, optional
            Gate relations for the one-qubit gates in the new gate library, that are used in the depth compression, to
            cancel / combine gates. E.g., one key-value pair might be ('Gh','Gh') : 'I', to signify that two Hadamards c
            ompose to the idle gate 'Gi'. See the depth_compression() method for more details.

        Returns
        -------
        None
        """
        assert(not self._static), "Cannot edit a read-only circuit!"

        # If it's a CompilationLibrary, it has this attribute. When it's a CompilationLibrary we use the
        # .get_compilation_of method, which will look to see if a compilation for a gate is already available (with
        # `allowed_filter` taken account of) and if not it will attempt to construct it.
        if hasattr(compilation, 'templates'):
            # The function we query to find compilations
            def get_compilation(gate):
                # Use try, because it will fail if it cannot construct a compilation, and this is fine under some
                # circumstances
                try:
                    circuit = compilation.get_compilation_of(gate, allowed_filter=allowed_filter, verbosity=0)
                    return circuit
                except:
                    return None
        # Otherwise, we assume it's a dict.
        else:
            assert(allowed_filter is None), \
                "`allowed_filter` can only been not None if the compilation is a CompilationLibrary!"
            # The function we query to find compilations

            def get_compilation(gate):
                return compilation.get(gate, None)

        for ilayer in range(self.num_layers() - 1, -1, -1):
            icomps_to_remove = []
            for icomp, l in enumerate(self._layer_components(ilayer)):  # loop over labels in this layer
                replacement_circuit = get_compilation(l)
                if replacement_circuit is not None:
                    # Replace the gate with a circuit: remove the gate and add insert
                    # the replacement circuit as the following layers.
                    icomps_to_remove.append(icomp)
                    self.insert_labels_into_layers(replacement_circuit, ilayer + 1)
                else:
                    # We never consider not having a compilation for the identity to be a failure.
                    if not allow_unchanged_gates:
                        raise ValueError(
                            "`compilation` does not contain, or cannot generate a compilation for {}!".format(l))

            for icomp in reversed(icomps_to_remove):
                self._remove_layer_component(ilayer, icomp)

        # If specified, perform the depth compression.
        # It is better to do this *after* the identity name has been changed.
        if depth_compression:
            self.compress_depth_inplace(one_q_gate_relations=one_q_gate_relations, verbosity=0)

    def map_names_inplace(self, mapper):
        """
        The names of all of the simple labels are updated in-place according to the mapping function `mapper`.

        Parameters
        ----------
        mapper : dict or function
            A dictionary whose keys are the existing gate name values
            and whose values are the new names (strings) or a function
            which takes a single (existing name) argument and returns a new name.

        Returns
        -------
        None
        """
        assert(not self._static), "Cannot edit a read-only circuit!"

        # If the mapper is a dict, turn it into a function
        def mapper_func(gatename): return mapper.get(gatename, None) \
            if isinstance(mapper, dict) else mapper

        def map_names(obj):  # obj is either a simple label or a list
            if isinstance(obj, _Label):
                if obj.is_simple():  # *simple* label
                    new_name = mapper_func(obj.name)
                    newobj = _Label(new_name, obj.sslbls) \
                        if (new_name is not None) else obj
                else:  # compound label
                    newobj = _Label([map_names(comp) for comp in obj.components])
            else:
                newobj = [map_names(sub) for sub in obj]
            return newobj
        self._labels = map_names(self._labels)

    def map_state_space_labels_inplace(self, mapper):
        """
        The labels of all of the lines (wires/qubits) are updated according to the mapping function `mapper`.

        Parameters
        ----------
        mapper : dict or function
            A dictionary whose keys are the existing self.line_labels values
            and whose value are the new labels, or a function which takes a
            single (existing line-label) argument and returns a new line-label.

        Returns
        -------
        None
        """
        assert(not self._static), "Cannot edit a read-only circuit!"

        # If the mapper is a dict, turn it into a function
        def mapper_func(line_label): return mapper[line_label] \
            if isinstance(mapper, dict) else mapper

        self._line_labels = tuple((mapper_func(l) for l in self.line_labels))

        def map_sslbls(obj):  # obj is either a simple label or a list
            if isinstance(obj, _Label):
                new_sslbls = [mapper_func(l) for l in obj.sslbls] \
                    if (obj.sslbls is not None) else None
                newobj = _Label(obj.name, new_sslbls)
            else:
                newobj = [map_sslbls(sub) for sub in obj]
            return newobj
        self._labels = map_sslbls(self._labels)

    def map_state_space_labels(self, mapper):
        """
        Creates a new Circuit whose line labels are updated according to the mapping function `mapper`.

        Parameters
        ----------
        mapper : dict or function
            A dictionary whose keys are the existing self.line_labels values
            and whose value are the new labels, or a function which takes a
            single (existing line-label) argument and returns a new line-label.

        Returns
        -------
        Circuit
        """
        def mapper_func(line_label): return mapper[line_label] \
            if isinstance(mapper, dict) else mapper(line_label)
        mapped_line_labels = tuple(map(mapper_func, self.line_labels))
        return Circuit([l.map_state_space_labels(mapper_func) for l in self.layertup],
                       mapped_line_labels, None, not self._static, occurrence=self.occurrence)

    def reorder_lines(self, order):
        """
        Reorders the lines (wires/qubits) of the circuit.

        Note that the ordering of the lines is unimportant for most purposes.

        Parameters
        ----------
        order : list
            A list containing all of the circuit line labels (self.line_labels) in the
            order that the should be converted to.

        Returns
        -------
        None
        """
        # OK even for static circuits because it won't affect the hashed value (labels only)
        assert(set(order) == set(self.line_labels)), "The line labels must be the same!"
        self._line_labels = tuple(order)

    def _is_line_idling(self, line_label, idle_layer_labels=None):
        """
        Whether the line in question is idling in *every* circuit layer.

        Parameters
        ----------
        line_label : str or int
            The label of the line (i.e., "wire" or qubit).

        idle_layer_labels : iterable, optional
            A list or tuple of layer-labels that should be treated
            as idle operations, so their presence will not disqualify
            a line from being "idle".  E.g. `["Gi"]` will cause `"Gi"`
            layers to be considered idle layers.

        Returns
        -------
        bool
            True if the line is idling. False otherwise.
        """
        if self._static:
            layers = list(filter(lambda x: x not in idle_layer_labels, self._labels)) \
                if idle_layer_labels else self._labels
            all_sslbls = None if any([layer.sslbls is None for layer in layers]) \
                else set(_itertools.chain(*[layer.sslbls for layer in layers]))
        else:
            all_sslbls = _sslbls_of_nested_lists_of_simple_labels(self._labels, idle_layer_labels)  # None or a set

        if all_sslbls is None:
            return False  # no lines are idling
        return bool(line_label not in all_sslbls)

    def idling_lines(self, idle_layer_labels=None):
        """
        Returns the line labels corresponding to idling lines.

        Parameters
        ----------
        idle_layer_labels : iterable, optional
            A list or tuple of layer-labels that should be treated
            as idle operations, so their presence will not disqualify
            a line from being "idle".  E.g. `["Gi"]` will cause `"Gi"`
            layers to be considered idle layers.

        Returns
        -------
        tuple
        """
        if self._static:
            layers = list(filter(lambda x: x not in idle_layer_labels, self._labels)) \
                if idle_layer_labels else self._labels
            all_sslbls = None if any([layer.sslbls is None for layer in layers]) \
                else set(_itertools.chain(*[layer.sslbls for layer in layers]))
        else:
            all_sslbls = _sslbls_of_nested_lists_of_simple_labels(self._labels, idle_layer_labels)  # None or a set

        if all_sslbls is None:
            return ()
        else:
            return tuple([x for x in self.line_labels
                          if x not in all_sslbls])  # preserve order

    def delete_idling_lines(self, idle_layer_labels=None):
        """
        Removes from this circuit all lines that are idling at every layer.

        Parameters
        ----------
        idle_layer_labels : iterable, optional
            A list or tuple of layer-labels that should be treated
            as idle operations, so their presence will not disqualify
            a line from being "idle".  E.g. `["Gi"]` will cause `"Gi"`
            layers to be considered idle layers.

        Returns
        -------
        None
        """
        #assert(not self._static),"Cannot edit a read-only circuit!"
        # Actually, this is OK even for static circuits because it won't affect the hashed value (labels only)

        if idle_layer_labels:
            assert(all([to_label(x).sslbls is None for x in idle_layer_labels])), "Idle layer labels must be *global*"

        if self._static:
            layers = list(filter(lambda x: x not in idle_layer_labels, self._labels)) \
                if idle_layer_labels else self._labels
            all_sslbls = None if any([layer.sslbls is None for layer in layers]) \
                else set(_itertools.chain(*[layer.sslbls for layer in layers]))
        else:
            all_sslbls = _sslbls_of_nested_lists_of_simple_labels(self._labels, idle_layer_labels)  # None or a set

        if all_sslbls is None:
            return  # no lines are idling

        #All we need to do is update line_labels since there aren't any labels
        # to remove in self._labels (as all the lines are idling)
        self._line_labels = tuple([x for x in self.line_labels
                                   if x in all_sslbls])  # preserve order

    def replace_with_idling_line_inplace(self, line_label, clear_straddlers=True):
        """
        Converts the specified line to an idling line, by removing all its gates.

        If there are any multi-qubit gates acting on this line,
        this function will raise an error when `clear_straddlers=False`.

        Parameters
        ----------
        line_label : str or int
            The label of the line to convert to an idling line.

        clear_straddlers : bool, optional
            Whether or not gates which straddle the `line_label` should also
            be cleared.  If `False` and straddling gates exist, an error
            will be raised.

        Returns
        -------
        None
        """
        self.clear_labels(lines=line_label, clear_straddlers=clear_straddlers)

    def reverse_inplace(self):
        """
        Reverses the order of the circuit.

        Returns
        -------
        None
        """
        assert(not self._static), "Cannot edit a read-only circuit!"
        self._labels = list(reversed(self._labels))  # reverses the layer order
        #FUTURE: would need to reverse_inplace each layer too, if layer can have *sublayers*

    def _combine_one_q_gates_inplace(self, one_q_gate_relations):
        """
        Compresses sequences of 1-qubit gates in the circuit, using the provided gate relations.

        One of the steps of the depth_compression() method, and in most cases that method will
        be more useful.

        Parameters
        ----------
        one_q_gate_relations : dict
            Keys that are pairs of strings, corresponding to 1-qubit gate names, with values that are
            a single string, also corresponding to a 1-qubit gate name. Whenever a 1-qubit gate with
            name `name1` is followed in the circuit by a 1-qubit gate with `name2` then, if
            one_q_gate_relations[name1,name2] = name3, name1 -> name3 and name2 -> self.identity, the
            identity name in the circuit. Moreover, this is still implemented when there are self.identity
            gates between these 1-qubit gates, and it is implemented iteratively in the sense that if there
            is a sequence of 1-qubit gates with names name1, name2, name3, ... and there are relations
            for all of (name1,name2) -> name12, (name12,name3) -> name123 etc then the entire sequence of
            1-qubit gates will be compressed into a single possibly non-idle 1-qubit gate followed by
            idle gates in place of the previous 1-qubit gates.  Note that `None` can be used as `name3`
            to signify that the result is the identity (no gate labels).

            If a ProcessorSpec object has been created for the gates/device in question, the
            ProcessorSpec.oneQgate_relations is the appropriate (and auto-generated) `one_q_gate_relations`.

            Note that this function will not compress sequences of 1-qubit gates that cannot be compressed by
            independently inspecting sequential non-idle pairs (as would be the case with, for example,
            Gxpi Gzpi Gxpi Gzpi, if the relation did not know that (Gxpi,Gzpi) -> Gypi, even though the sequence
            is the identity).

        Returns
        -------
        bool
            False if the circuit is unchanged, and True otherwise.
        """
        assert(not self._static), "Cannot edit a read-only circuit!"

        # A flag that is turned to True if any non-trivial re-arranging is implemented by this method.
        compression_implemented = False

        # A flag telling us when to stop iterating
        productive = True

        while productive:  # keep iterating
            #print("BEGIN ITER")
            productive = False
            # Loop through all the qubits, to try and compress squences of 1-qubit gates on the qubit in question.
            for ilayer in range(0, len(self._labels) - 1):
                layerA_comps = self._layer_components(ilayer)
                layerB_comps = self._layer_components(ilayer + 1)
                applies = []
                for a, lblA in enumerate(layerA_comps):
                    if not isinstance(lblA, _Label) or (lblA.sslbls is None) \
                       or (len(lblA.sslbls) != 1): continue  # only care about 1-qubit simple labels within a layer
                    #FUTURE: could relax the != 1 condition?

                    for b, lblB in enumerate(layerB_comps):
                        if isinstance(lblB, _Label) and lblB.sslbls == lblA.sslbls:
                            #queue an apply rule if one exists
                            #print("CHECK for: ", (lblA.name,lblB.name))
                            if (lblA.name, lblB.name) in one_q_gate_relations:
                                new_Aname = one_q_gate_relations[lblA.name, lblB.name]
                                applies.append((a, b, new_Aname, lblA.sslbls))
                                break

                layerA_sslbls = _sslbls_of_nested_lists_of_simple_labels(self._labels[ilayer])
                for b, lblB in enumerate(layerB_comps):
                    if isinstance(lblB, _Label):
                        #see if layerA happens to *not* have anything on lblB.sslbls:
                        if layerA_sslbls is None or \
                           (lblB.sslbls is not None and len(set(lblB.sslbls).intersection(layerA_sslbls)) == 0):
                            applies.append((-1, b, lblB.name, lblB.sslbls))  # shift label over
                            break

                if len(applies) > 0:
                    # Record that a compression has been implemented : the circuit has been changed.
                    compression_implemented = productive = True

                #execute queued applies (outside of above loops)
                sorted_applies = sorted(applies, key=lambda x: -x[1])  # sort in order of descending 'b' for removes
                ilayer_inds_to_remove = []
                for a, b, new_Aname, sslbls in sorted_applies:
                    if a == -1:  # Note: new_Aname cannot be None here
                        self._append_layer_component(ilayer, _Label(new_Aname, sslbls))
                    elif new_Aname is None:
                        ilayer_inds_to_remove.append(a)  # remove layer component - but wait to do so in order
                    else:
                        self._replace_layer_component(ilayer, a, _Label(new_Aname, sslbls))
                    self._remove_layer_component(ilayer + 1, b)

                for a in sorted(ilayer_inds_to_remove, reverse=True):
                    self._remove_layer_component(ilayer, a)

        # returns the flag that tells us whether the algorithm achieved anything.
        return compression_implemented

    def _shift_gates_forward_inplace(self):
        """
        Shift all gates forward (left) as far as is possible.

        This operation is performed without any knowledge of what any of the
        gates are.  One of the steps of :method:`depth_compression()`.

        Returns
        -------
        bool
            False if the circuit is unchanged, and True otherwise.
        """
        assert(not self._static), "Cannot edit a read-only circuit!"
        # Keeps track of whether any changes have been made to the circuit.
        compression_implemented = False

        #print("BEGIN")
        used_lines = {}
        for icurlayer in range(len(self._labels)):
            #print("LAYER ",icurlayer)
            #Slide labels in current layer to left ("forward")
            icomps_to_remove = []; used_lines[icurlayer] = set()
            for icomp, lbl in enumerate(self._layer_components(icurlayer)):
                #see if we can move this label forward
                #print("COMP%d: %s" % (icomp,str(lbl)))
                sslbls = _sslbls_of_nested_lists_of_simple_labels(lbl)
                if sslbls is None: sslbls = self.line_labels

                dest_layer = icurlayer
                while dest_layer > 0 and len(used_lines[dest_layer - 1].intersection(sslbls)) == 0:
                    dest_layer -= 1
                if dest_layer < icurlayer:
                    icomps_to_remove.append(icomp)  # remove this label from current layer
                    self._append_layer_component(dest_layer, lbl)  # add it to the destination layer
                    used_lines[dest_layer].update(sslbls)  # update used_lines at dest layer
                    #print(" <-- layer %d (used=%s)" % (dest_layer,str(used_lines[dest_layer])))
                else:
                    #can't move this label forward - update used_lines of current layer
                    used_lines[icurlayer].update(sslbls)  # update used_lines at dest layer
                    #print(" can't move: (cur layer used=%s)" % (str(used_lines[icurlayer])))

            #Remove components in current layer which were pushed forward
            #print("Removing ",icomps_to_remove," from layer ",icurlayer)
            for icomp in reversed(icomps_to_remove):
                self._remove_layer_component(icurlayer, icomp)

            if len(icomps_to_remove) > 0:  # keep track of whether we did anything
                compression_implemented = True

        # Only return the bool if requested
        return compression_implemented

    def delete_idle_layers_inplace(self):
        """
        Deletes all layers in this circuit that contain no gate operations.

        One of the steps of the `depth_compression()` method.

        Returns
        -------
        bool
            False if the circuit is unchanged, and True otherwise.
        """
        assert(not self._static), "Cannot edit a read-only circuit!"

        inds_to_remove = []
        for ilayer, layer_labels in enumerate(self._labels):
            if layer_labels == []:
                inds_to_remove.append(ilayer)
        for ilayer in reversed(inds_to_remove):
            del self._labels[ilayer]

        return bool(len(inds_to_remove) > 0)  # whether compression was implemented

    def compress_depth_inplace(self, one_q_gate_relations=None, verbosity=0):
        """
        Compresses the depth of this circuit using very simple re-write rules.

        1. If `one_q_gate_relations` is provided, all sequences of 1-qubit gates
           in the  circuit are compressed as far as is possible using only the
           pair-wise combination rules provided by this dict (see below).
        2. All gates are shifted forwarded as far as is possible without any
           knowledge of what any of the gates are.
        3. All idle-only layers are deleted.

        Parameters
        ----------
        one_q_gate_relations : dict
            Keys that are pairs of strings, corresponding to 1-qubit gate names, with values that are
            a single string, also corresponding to a 1-qubit gate name. Whenever a 1-qubit gate with
            name `name1` is followed in the circuit by a 1-qubit gate with `name2` then, if
            one_q_gate_relations[name1,name2] = name3, name1 -> name3 and name2 -> self.identity, the
            identity name in the circuit. Moreover, this is still implemented when there are self.identity
            gates between these 1-qubit gates, and it is implemented iteratively in the sense that if there
            is a sequence of 1-qubit gates with names name1, name2, name3, ... and there are relations
            for all of (name1,name2) -> name12, (name12,name3) -> name123 etc then the entire sequence of
            1-qubit gates will be compressed into a single possibly non-idle 1-qubit gate followed by
            idle gates in place of the previous 1-qubit gates.

            If a ProcessorSpec object has been created for the gates/device in question, the
            ProcessorSpec.oneQgate_relations is the appropriate (and auto-generated) `one_q_gate_relations`.

            Note that this function will not compress sequences of 1-qubit gates that cannot be compressed by
            independently inspecting sequential non-idle pairs (as would be the case with, for example,
            Gxpi Gzpi Gxpi Gzpi, if the relation did not know that (Gxpi,Gzpi) -> Gypi, even though the sequence
            is the identity).

        verbosity : int, optional
            If > 0, information about the depth compression is printed to screen.

        Returns
        -------
        None
        """
        assert(not self._static), "Cannot edit a read-only circuit!"

        if verbosity > 0:
            print("- Implementing circuit depth compression")
            print("  - Circuit depth before compression is {}".format(self.num_layers()))

        flag1 = False
        if one_q_gate_relations is not None:
            flag1 = self._combine_one_q_gates_inplace(one_q_gate_relations)
        flag2 = self._shift_gates_forward_inplace()
        flag3 = self.delete_idle_layers_inplace()

        if verbosity > 0:
            if not (flag1 or flag2 or flag3):
                print("  - Circuit unchanged by depth compression algorithm")
            print("  - Circuit depth after compression is {}".format(self.num_layers()))

    def layer(self, j):
        """
        Returns a tuple of the *components*, i.e. the (non-identity) gates, in the layer at depth `j`.

        These are the `.components` of the :class:`Label` returned by indexing
        this Circuit (using square brackets) with `j`, i.e. this returns
        `this_circuit[j].components`.

        Parameters
        ----------
        j : int
            The index (depth) of the layer to be returned

        Returns
        -------
        tuple
        """
        return tuple(self.layer_label(j).components)

    def layer_label(self, j):
        """
        Returns the layer, as a :class:`Label`, at depth j.

        This label contains as components all the (non-identity) gates in the layer..

        Parameters
        ----------
        j : int
            The index (depth) of the layer to be returned

        Returns
        -------
        Label
        """
        assert(j >= 0 and j < self.num_layers()
               ), "Circuit layer label invalid! Circuit is only of depth {}".format(self.num_layers())
        return self[j]

    def layer_with_idles(self, j, idle_gate_name='I'):
        """
        Returns a tuple of the components of the layer at depth `j`, with `idle_gate_name` at empty circuit locations.

        This effectively places an explicit `idle_gate_name` gates wherever there is an implied
        identity operation in the circuit.

        Parameters
        ----------
        j : int
            The index (depth) of the layer to be returned

        idle_gate_name : str, optional
            The idle gate name to use.  Note that state space (qubit) labels
            will be added to this name to form a :class:`Label`.

        Returns
        -------
        tuple
        """
        return tuple(self.layer_label_with_idles(j, idle_gate_name).components)

    def layer_label_with_idles(self, j, idle_gate_name='I'):
        """
        Returns the layer, as a :class:`Label`, at depth j, with `idle_gate_name` at empty circuit locations.

        This effectively places an explicit `idle_gate_name` gates wherever there is an implied
        identity operation in the circuit.

        Parameters
        ----------
        j : int
            The index (depth) of the layer to be returned

        idle_gate_name : str, optional
            The idle gate name to use.  Note that state space (qubit) labels
            will be added to this name to form a :class:`Label`.

        Returns
        -------
        Label
        """
        layer_lbl = self.layer_label(j)  # (a Label)
        if layer_lbl.sslbls is None:
            if layer_lbl == ():  # special case - the completely empty layer: sslbls=None but needs padding
                return _Label([_Label(idle_gate_name, line_lbl) for line_lbl in self.line_labels])
            return layer_lbl  # all qubits used - no idles to pad

        components = list(layer_lbl.components)
        for line_lbl in self.line_labels:
            if line_lbl not in layer_lbl.sslbls:
                components.append(_Label(idle_gate_name, line_lbl))
        return _Label(components)

    def num_layers(self):
        """
        The number of circuit layers.

        In simple circuits, this is the same as the depth (given by :method:`depth`).
        For circuits containing sub-circuit blocks, this gives the number of
        top-level layers in this circuit.

        Returns
        -------
        int
        """
        return len(self._labels)

    def depth(self):
        """
        The circuit depth.

        This is the number of layers in simple circuits. For circuits containing
        sub-circuit blocks, this includes the full depth of these blocks.  If you
        just want the number of top-level layers, use :method:`num_layers`.

        Returns
        -------
        int
        """
        if self._static:
            return sum([lbl.depth() for lbl in self._labels])
        else:
            return sum([_Label(layer_lbl).depth() for layer_lbl in self._labels])

    def width(self):
        """
        The circuit width.

        This is the number of qubits on which the circuit acts. This includes
        qubits that only idle, but are included as part of the circuit according
        to self.line_labels.

        Returns
        -------
        int
        """
        return len(self.line_labels)

    def size(self):
        """
        Returns the circuit size.

        This is the sum of the sizes of all the gates in the circuit. A gate
        that acts on n-qubits has a size of n, with the exception of the idle
        which has a size of 0. Hence, the circuit is given by: `size = depth *
        num_lines - num_1Q_idles`.

        Returns
        -------
        int
        """
        #TODO HERE -update from here down b/c of sub-circuit blocks
        if self._static:
            def size(lbl):  # obj a Label, perhaps compound
                if lbl.is_simple():  # a simple label
                    return len(lbl.sslbls) if (lbl.sslbls is not None) else len(self.line_labels)
                else:
                    return sum([size(sublbl) for sublbl in lbl.components])
        else:
            def size(obj):  # obj is either a simple label or a list
                if isinstance(obj, _Label):  # all Labels are simple labels
                    return len(obj.sslbls) if (obj.sslbls is not None) else len(self.line_labels)
                else:
                    return sum([size(sub) for sub in obj])

        return sum([size(layer_lbl) for layer_lbl in self._labels])

    def two_q_gate_count(self):
        """
        The number of two-qubit gates in the circuit.

        (Note that this cannot distinguish between "true" 2-qubit gates and gate
        that have been defined to act on two qubits but that represent some
        tensor-product gate.)

        Returns
        -------
        int
        """
        return self.num_nq_gates(2)

    def num_nq_gates(self, nq):
        """
        The number of `nq`-qubit gates in the circuit.

        (Note that this cannot distinguish between "true" `nq`-qubit gates and
        gate that have been defined to act on `nq` qubits but that represent
        some tensor-product gate.)

        Parameters
        ----------
        nq : int
            The qubit-count of the gates to count.  For example, if `nq == 3`,
            this function returns the number of 3-qubit gates.

        Returns
        -------
        int
        """
        if self._static:
            def cnt(lbl):  # obj a Label, perhaps compound
                if lbl.is_simple():  # a simple label
                    return 1 if (lbl.sslbls is not None) and (len(lbl.sslbls) == nq) else 0
                else:
                    return sum([cnt(sublbl) for sublbl in lbl.components])
        else:
            def cnt(obj):  # obj is either a simple label or a list
                if isinstance(obj, _Label):  # all Labels are simple labels
                    return 1 if (obj.sslbls is not None) and (len(obj.sslbls) == nq) else 0
                else:
                    return sum([cnt(sub) for sub in obj])

        return sum([cnt(layer_lbl) for layer_lbl in self._labels])

    def num_multiq_gates(self):
        """
        The number of multi-qubit (2+ qubits) gates in the circuit.

        (Note that this cannot distinguish between "true" multi-qubit gates and
        gate that have been defined to act on more than one qubit but that
        represent some tensor-product gate.)

        Returns
        -------
        int
        """
        if self._static:
            def cnt(lbl):  # obj a Label, perhaps compound
                if lbl.is_simple():  # a simple label
                    return 1 if (lbl.sslbls is not None) and (len(lbl.sslbls) >= 2) else 0
                else:
                    return sum([cnt(sublbl) for sublbl in lbl.components])
        else:
            def cnt(obj):  # obj is either a simple label or a list
                if isinstance(obj, _Label):  # all Labels are simple labels
                    return 1 if (obj.sslbls is not None) and (len(obj.sslbls) >= 2) else 0
                else:
                    return sum([cnt(sub) for sub in obj])

        return sum([cnt(layer_lbl) for layer_lbl in self._labels])

    # UNUSED
    #def predicted_error_probability(self, gate_error_probabilities):
    #    """
    #    Predicts the probability that one or more errors occur in the circuit
    #    if the gates have the error probabilities specified by in the input
    #    dictionary. Given correct error rates for the gates and stochastic errors,
    #    this is predictive of the probability of an error in the circuit. But note
    #    that that is generally *not* the same as the probability that the circuit
    #    implemented is incorrect (e.g., stochastic errors can cancel).
    #
    #    Parameters
    #    ----------
    #    gate_error_probabilities : dict
    #        A dictionary where the keys are the labels that appear in the circuit, and
    #        the value is the error probability for that gate.
    #
    #    Returns
    #    -------
    #    float
    #        The probability that there is one or more errors in the circuit.
    #    """
    #    f = 1.
    #    depth = self.num_layers()
    #    for i in range(0,self.number_of_lines()):
    #        for j in range(0,depth):
    #            gatelbl = self.line_items[i][j]
    #
    #            # So that we don't include multi-qubit gates more than once.
    #            if gatelbl.qubits is None:
    #                if i == 0:
    #                    f = f*(1-gate_error_probabilities[gatelbl])
    #            elif gatelbl.qubits[0] == self.line_labels[i]:
    #                f = f*(1-gate_error_probabilities[gatelbl])
    #    return 1 - f

    def _togrid(self, identity_name):
        """ return a list-of-lists rep? """
        d = self.num_layers()
        line_items = [[_Label(identity_name, ll)] * d for ll in self.line_labels]

        for ilayer in range(len(self._labels)):
            for layercomp in self._layer_components(ilayer):
                if isinstance(layercomp, _Label):
                    comp_label = layercomp
                    if layercomp.is_simple():
                        comp_sslbls = layercomp.sslbls
                    else:
                        #We can't intelligently flatten compound labels that occur within a layer-label yet...
                        comp_sslbls = layercomp.sslbls
                else:  # layercomp must be a list (and _static == False)
                    comp_label = _Label(layercomp)
                    comp_sslbls = _sslbls_of_nested_lists_of_simple_labels(layercomp)
                if comp_sslbls is None: comp_sslbls = self.line_labels
                for sslbl in comp_sslbls:
                    lineIndx = self.line_labels.index(sslbl)  # replace w/dict for speed...
                    line_items[lineIndx][ilayer] = comp_label
        return line_items

    def __str__(self):
        """
        A text rendering of the circuit.
        """

        # If it's a circuit over no lines, return an empty string
        if self.number_of_lines() == 0: return ''

        s = ''
        Ctxt = 'C'
        Ttxt = 'T'
        identityName = 'I'  # can be anything that isn't used in circuit

        def abbrev(lbl, k):  # assumes a simple label w/ name & qubits
            """ Returns what to print on line 'k' for label 'lbl' """
            lbl_qubits = lbl.qubits if (lbl.qubits is not None) else self.line_labels
            nqubits = len(lbl_qubits)
            if nqubits == 1 and lbl.name is not None:
                if isinstance(lbl, _CircuitLabel):  # HACK
                    return "|" + str(lbl) + "|"
                elif lbl.args:
                    return lbl.name + "(" + ",".join(map(str, lbl.args)) + ")"
                else:
                    return lbl.name
            elif lbl.name in ('CNOT', 'Gcnot') and nqubits == 2:  # qubit indices = (control,target)
                if k == self.line_labels.index(lbl_qubits[0]):
                    return Ctxt + str(lbl_qubits[1])
                else:
                    return Ttxt + str(lbl_qubits[0])
            elif lbl.name in ('CPHASE', 'Gcphase') and nqubits == 2:
                if k == self.line_labels.index(lbl_qubits[0]):
                    otherqubit = lbl_qubits[1]
                else:
                    otherqubit = lbl_qubits[0]
                return Ctxt + str(otherqubit)
            elif isinstance(lbl, _CircuitLabel):
                return "|" + str(lbl) + "|"
            else:
                return str(lbl)

        line_items = self._togrid(identityName)
        max_labellen = [max([len(abbrev(line_items[i][j], i))
                             for i in range(0, self.number_of_lines())])
                        for j in range(0, self.num_layers())]

        max_linelabellen = max([len(str(llabel)) for llabel in self.line_labels])

        for i in range(self.number_of_lines()):
            s += 'Qubit {} '.format(self.line_labels[i]) + ' ' * \
                (max_linelabellen - len(str(self.line_labels[i]))) + '---'
            for j, maxlbllen in enumerate(max_labellen):
                if line_items[i][j].name == identityName:
                    # Replace with special idle print at some point
                    #s += '-'*(maxlbllen+3) # 1 for each pipe, 1 for joining dash
                    s += '|' + ' ' * (maxlbllen) + '|-'
                else:
                    lbl = abbrev(line_items[i][j], i)
                    pad = maxlbllen - len(lbl)
                    s += '|' + ' ' * int(_np.floor(pad / 2)) + lbl + ' ' * int(_np.ceil(pad / 2)) + '|-'  # + '-'*pad
            s += '--\n'

        return s

    def __repr__(self):
        return "Circuit(%s)" % self.str

    def format_display_str(self, width=80):
        """
        Formats a string for displaying this circuit suject to a maximum `width`.

        Parameters
        ----------
        width : int, optional
            The maximum width in characters.  If the circuit is longer than this
            width it is wrapped using multiple lines (like a musical score).

        Returns
        -------
        str
        """
        ret = ""
        circuit_string = str(self).strip()  # get rid of trailing newline
        line_strings = circuit_string.split('\n')
        nLines = len(line_strings)  # e.g., number of qubits
        lineLen = len(line_strings[0])
        assert(nLines == self.number_of_lines())  # this is assumed...
        assert(all([len(linestr) == lineLen for linestr in line_strings]))  # assume all lines have same length

        iSegment = iStart = iEnd = 0
        while(iEnd < lineLen):
            iStart = iEnd  # start from our last ending point
            prefix = "" if iSegment == 0 else " >>> "
            usable_width = width - len(prefix)
            if iStart + usable_width > lineLen:
                iEnd = lineLen
            elif '-' not in line_strings[0][iStart:iStart + usable_width]:
                iEnd = iStart + usable_width
            else:
                iEnd = iStart + line_strings[0][iStart:iStart + usable_width].rfind('-')

            for iLine in range(nLines):
                ret += prefix + line_strings[iLine][iStart:iEnd] + "\n"
            ret += "\n"
            iSegment += 1

        return ret

    def _print_labelinfo(self):
        """A useful debug routine for printing the internal label structure of a circuit"""
        def plbl(x, lit):
            iscircuit = isinstance(x, _CircuitLabel)
            extra = "reps=%d" % x.reps if iscircuit else ""
            print(lit, ": str=", x, " type=", type(x), " ncomps=", len(x.components), extra)
            if len(x.components) > 1 or iscircuit:
                for i, cmp in enumerate(x.components):
                    plbl(cmp, "  %s[%d]" % (lit, i))

        print("--- LABEL INFO for %s (%d layers) ---" % (self.str, self.num_layers()))
        for j in range(0, self.num_layers()):
            plbl(self[j], "self[%d]" % j)

    def _write_q_circuit_tex(self, filename):  # TODO
        """
        Writes a LaTeX file for rendering this circuit nicely.

        Creates a file containing LaTex that will display this circuit using the
        Qcircuit.tex LaTex import (compiling the LaTex requires that you have the
        Qcircuit.tex file).

        Parameters
        ----------
        filename : str
            The file to write the LaTex into. Should end with '.tex'

        Returns
        -------
        None
        """
        raise NotImplementedError("TODO: need to upgrade this method")
        n = self.number_of_lines()
        d = self.num_layers()

        f = open(filename, 'w')
        f.write("\documentclass{article}\n")
        f.write("\\usepackage{mathtools}\n")
        f.write("\\usepackage{xcolor}\n")
        f.write("\\usepackage[paperwidth=" + str(5. + d * .3)
                + "in, paperheight=" + str(2 + n * 0.2) + "in,margin=0.5in]{geometry}")
        f.write("\input{Qcircuit}\n")
        f.write("\\begin{document}\n")
        f.write("\\begin{equation*}\n")
        f.write("\Qcircuit @C=1.0em @R=0.5em {\n")

        for q in range(0, n):
            qstring = '&'
            # The quantum wire for qubit q
            circuit_for_q = self.line_items[q]
            for gate in circuit_for_q:
                gate_qubits = gate.qubits if (gate.qubits is not None) else self.line_labels
                nqubits = len(gate_qubits)
                if gate.name == self.identity:
                    qstring += ' \qw &'
                elif gate.name in ('CNOT', 'Gcnot') and nqubits == 2:
                    if gate_qubits[0] == q:
                        qstring += ' \ctrl{' + str(gate_qubits[1] - q) + '} &'
                    else:
                        qstring += ' \\targ &'
                elif gate.name in ('CPHASE', 'Gcphase') and nqubits == 2:
                    if gate_qubits[0] == q:
                        qstring += ' \ctrl{' + str(gate_qubits[1] - q) + '} &'
                    else:
                        qstring += ' \control \qw &'

                else:
                    qstring += ' \gate{' + str(gate.name) + '} &'

            qstring += ' \qw & \\' + '\\ \n'
            f.write(qstring)

        f.write("}\end{equation*}\n")
        f.write("\end{document}")
        f.close()

    def convert_to_cirq(self,
                        qubit_conversion,
                        wait_duration=None,
                        gatename_conversion=None,
                        idle_gate_name='Gi'):
        """
        Converts this circuit to a Cirq circuit.

        Parameters
        ----------
        qubit_conversion : dict
            Mapping from qubit labels (e.g. integers) to Cirq qubit objects.

        wait_duration : cirq.Duration, optional
            If no gatename_conversion dict is given, the idle operation is not
            converted to a gate. If wait_diration is specified and gatename_conversion
            is not specified, then the idle operation will be converted to a
            `cirq.WaitGate` with the specified duration.

        gatename_conversion : dict, optional
            If not None, a dictionary that converts the gatenames in the circuit to the
            Cirq gates that will appear in the Cirq circuit. If only standard pyGSTi names
            are used (e.g., 'Gh', 'Gp', 'Gcnot', 'Gcphase', etc) this dictionary need not
            be specified, and an automatic conversion to the standard Cirq names will be
            implemented.
        idle_gate_name : str, optional
            Name to use for idle gates. Defaults to 'Gi'

        Returns
        -------
        A Cirq Circuit object.
        """

        try:
            import cirq
        except ImportError:
            raise ImportError("Cirq is required for this operation, and it does not appear to be installed.")

        if gatename_conversion is None:
            gatename_conversion = _itgs.standard_gatenames_cirq_conversions()
            if wait_duration is not None:
                gatename_conversion[idle_gate_name] = cirq.WaitGate(wait_duration)

        moments = []
        for i in range(self.num_layers()):
            layer = self.layer_with_idles(i, idle_gate_name)
            operations = []
            for gate in layer:
                operation = gatename_conversion[gate.name]
                if operation is None:
                    # This happens if no idle gate it specified because
                    # standard_gatenames_cirq_conversions maps 'Gi' to `None`
                    continue
                qubits = map(qubit_conversion.get, gate.qubits)
                operations.append(operation.on(*qubits))
            moments.append(cirq.Moment(operations))

        return cirq.Circuit(moments)

    def convert_to_quil(self,
                        num_qubits=None,
                        gatename_conversion=None,
                        qubit_conversion=None,
                        readout_conversion=None,
                        block_between_layers=True,
                        block_idles=True,
                        gate_declarations=None):  # TODO
        """
        Converts this circuit to a quil string.

        Parameters
        ----------
        num_qubits : int, optional
            The number of qubits for the quil file.  If None, then this is assumed
            to equal the number of line labels in this circuit.

        gatename_conversion : dict, optional
            A dictionary mapping gate names contained in this circuit to the corresponding
            gate names used in the rendered quil.  If None, a standard set of conversions
            is used (see :function:`standard_gatenames_quil_conversions`).

        qubit_conversion : dict, optional
            If not None, a dictionary converting the qubit labels in the circuit to the
            desired qubit labels in the quil output. Can be left as None if the qubit
            labels are either (1) integers, or (2) of the form 'Qi' for integer i. In
            this case they are converted to integers (i.e., for (1) the mapping is trivial,
            for (2) the mapping strips the 'Q').

        readout_conversion : dict, optional
            If not None, a dictionary converting the qubit labels mapped through qubit_conversion
            to the bit labels for readot.  E.g. Suppose only qubit 2 (on Rigetti hardware)
            is in use.  Then the pyGSTi string will have only one qubit (labeled 0); it
            will get remapped to 2 via qubit_conversion={0:2}.  At the end of the quil
            circuit, readout should go recorded in bit 0, so readout_conversion = {0:0}.
            (That is, qubit with pyGSTi label 0 gets read to Rigetti bit 0, even though
            that qubit has Rigetti label 2.)

        block_between_layers : bool, optional
            When `True`, add in a barrier after every circuit layer.  Including such "pragma" blocks
            can be important for QCVV testing, as this can help reduce the "behind-the-scenes"
            compilation (beyond necessary conversion to native instructions) experience by the circuit.

        block_idles : bool, optional
            In the special case of global idle gates, pragma-block barriers are inserted *even*
            when `block_between_layers=False`.  Set `block_idles=False` to disable this behavior,
            whcih typically results in global idle gates being removed by the compiler.

        gate_declarations : dict, optional
            If not None, a dictionary that provides unitary maps for particular gates that
            are not already in the quil syntax.

        Returns
        -------
        str
            A quil string.
        """

        # create standard conversations.
        if gatename_conversion is None:
            gatename_conversion = _itgs.standard_gatenames_quil_conversions()
        if qubit_conversion is None:
            # To tell us whether we have found a standard qubit labelling type.
            standardtype = False
            # Must first check they are strings, because cannot query q[0] for int q.
            if all([isinstance(q, str) for q in self.line_labels]):
                if all([q[0] == 'Q' for q in self.line_labels]):
                    standardtype = True
                    qubit_conversion = {llabel: int(llabel[1:]) for llabel in self.line_labels}
            if all([isinstance(q, int) for q in self.line_labels]):
                qubit_conversion = {q: q for q in self.line_labels}
                standardtype = True
            if not standardtype:
                raise ValueError(
                    "No standard qubit labelling conversion is available! Please provide `qubit_conversion`.")

        if num_qubits is None:
            num_qubits = len(self.line_labels)

        # Init the quil string.
        quil = ''

        if gate_declarations is not None:
            for gate_lbl in gate_declarations.keys():
                quil += _np_to_quil_def_str(gate_lbl, gate_declarations[gate_lbl])

        depth = self.num_layers()

#        quil += 'DECLARE ro BIT[{0}]\n'.format(str(self.number_of_lines()))
        quil += 'DECLARE ro BIT[{0}]\n'.format(str(num_qubits))

        quil += 'RESET\n'

        quil += 'PRAGMA INITIAL_REWIRING "NAIVE"\n'

        # Go through the layers, and add the quil for each layer in turn.
        for l in range(depth):

            # Get the layer, without identity gates and containing each gate only once.
            layer = self.layer_label(l)
            # For keeping track of which qubits have a gate on them in the layer.
            qubits_used = []

            # Go through the (non-self.identity) gates in the layer and convert them to quil
            for gate in layer.components:
                gate_qubits = gate.qubits if (gate.qubits is not None) else self.line_labels
                assert(len(gate_qubits) <= 2 or gate.qubits is None), \
                    'Gate on more than 2 qubits given; this is currently not supported!'

                # Find the quil for the gate.
                quil_for_gate = gatename_conversion[gate.name]

                #If gate.qubits is None, gate is assumed to be single-qubit gate
                #acting in parallel on all qubits.  If the gate is a global idle, then
                #Pragma blocks are inserted (for tests like idle tomography) even
                #if block_between_layers==False.  Set block_idles=False to disable this as well.
                if gate.qubits is None:
                    if quil_for_gate == 'I':
                        if block_idles:
                            quil += 'PRAGMA PRESERVE_BLOCK\n'
                        for q in gate_qubits:
                            quil += quil_for_gate + ' ' + str(qubit_conversion[q]) + '\n'
                        if block_idles:
                            quil += 'PRAGMA END_PRESERVE_BLOCK\n'
                    else:
                        for q in gate_qubits:
                            quil += quil_for_gate + ' ' + str(qubit_conversion[q]) + '\n'

                #If gate.qubits is not None, then apply the one- or multi-qubit gate to
                #the explicitly specified qubits.
                else:
                    for q in gate_qubits: quil_for_gate += ' ' + str(qubit_conversion[q])
                    quil_for_gate += '\n'
                    # Add the quil for the gate to the quil string.
                    quil += quil_for_gate

                # Keeps track of the qubits that have been accounted for, and checks that hadn't been used
                # although that should already be checked in the .layer_label(), which checks for its a valid
                # circuit layer.
                assert(not set(gate_qubits).issubset(set(qubits_used)))
                qubits_used.extend(gate_qubits)

            # All gates that don't have a non-idle gate acting on them get an idle in the layer.
            for q in self.line_labels:
                if q not in qubits_used:
                    quil += 'I' + ' ' + str(qubit_conversion[q]) + '\n'

            # Add in a barrier after every circuit layer if block_between_layers==True.
            # Including pragma blocks are critical for QCVV testing, as circuits should usually
            # experience minimal "behind-the-scenes" compilation (beyond necessary
            # conversion to native instructions)
            # To do: Add "barrier" as native pygsti circuit instruction, and use for indicating
            # where pragma blocks should be.
            if block_between_layers:
                quil += 'PRAGMA PRESERVE_BLOCK\nPRAGMA END_PRESERVE_BLOCK\n'

        # Add in a measurement at the end.
        if readout_conversion is None:
            for q in self.line_labels:
                #            quil += "MEASURE {0} [{1}]\n".format(str(qubit_conversion[q]),str(qubit_conversion[q]))
                quil += "MEASURE {0} ro[{1}]\n".format(str(qubit_conversion[q]), str(qubit_conversion[q]))
        else:
            for q in self.line_labels:
                quil += "MEASURE {0} ro[{1}]\n".format(str(qubit_conversion[q]), str(readout_conversion[q]))

        return quil

    def convert_to_openqasm(self, num_qubits=None,
                            gatename_conversion=None, qubit_conversion=None,
                            block_between_layers=True,
                            block_between_gates=False):  # TODO
        """
        Converts this circuit to an openqasm string.

        Parameters
        ----------
        num_qubits : in, optional
            The number of qubits for the openqasm file.  If None, then this is assumed
            to equal the number of line labels in this circuit.

        gatename_conversion : dict, optional
            If not None, a dictionary that converts the gatenames in the circuit to the
            gatenames that will appear in the openqasm output. If only standard pyGSTi names
            are used (e.g., 'Gh', 'Gp', 'Gcnot', 'Gcphase', etc) this dictionary need not
            be specified, and an automatic conversion to the standard openqasm names will be
            implemented.

        qubit_conversion : dict, optional
            If not None, a dictionary converting the qubit labels in the circuit to the
            desired qubit labels in the openqasm output. Can be left as None if the qubit
            labels are either (1) integers, or (2) of the form 'Qi' for integer i. In
            this case they are converted to integers (i.e., for (1) the mapping is trivial,
            for (2) the mapping strips the 'Q').

        block_between_layers : bool, optional
            When `True`, add in a barrier after every circuit layer.  Including such barriers
            can be important for QCVV testing, as this can help reduce the "behind-the-scenes"
            compilation (beyond necessary conversion to native instructions) experience by the circuit.

        Returns
        -------
        str
            An openqasm string.
        """

        # create standard conversations.
        if gatename_conversion is None:
            gatename_conversion = _itgs.standard_gatenames_openqasm_conversions()
        if qubit_conversion is None:
            # To tell us whether we have found a standard qubit labelling type.
            standardtype = False
            # Must first check they are strings, because cannot query q[0] for int q.
            if all([isinstance(q, str) for q in self.line_labels]):
                if all([q[0] == 'Q' for q in self.line_labels]):
                    standardtype = True
                    qubit_conversion = {llabel: int(llabel[1:]) for llabel in self.line_labels}
            if all([isinstance(q, int) for q in self.line_labels]):
                qubit_conversion = {q: q for q in self.line_labels}
                standardtype = True
            if not standardtype:
                raise ValueError(
                    "No standard qubit labelling conversion is available! Please provide `qubit_conversion`.")

        if num_qubits is None:
            num_qubits = len(self.line_labels)

        #Currently only using 'Iz' as valid intermediate measurement ('IM') label.
        #Todo:  Expand to all intermediate measurements.
        if 'Iz' in self.str:
            # using_IMs = True
            num_IMs = self.str.count('Iz')
        else:
            # using_IMs = False
            num_IMs = 0
        num_IMs_used = 0

        # Init the openqasm string.
        openqasm = 'OPENQASM 2.0;\ninclude "qelib1.inc";\n\n'

        openqasm += 'qreg q[{0}];\n'.format(str(num_qubits))
        # openqasm += 'creg cr[{0}];\n'.format(str(num_qubits))
        openqasm += 'creg cr[{0}];\n'.format(str(num_qubits + num_IMs))
        openqasm += '\n'

        depth = self.num_layers()

        # Go through the layers, and add the openqasm for each layer in turn.
        for l in range(depth):

            # Get the layer, without identity gates and containing each gate only once.
            layer = self.layer_label(l)
            # For keeping track of which qubits have a gate on them in the layer.
            qubits_used = []

            # Go through the (non-self.identity) gates in the layer and convert them to openqasm
            for gate in layer.components:
                gate_qubits = gate.qubits if (gate.qubits is not None) else self.line_labels
                assert(len(gate_qubits) <= 2), 'Gates on more than 2 qubits given; this is currently not supported!'

                # Find the openqasm for the gate.
                if gate.name.__str__() != 'Iz':
                    openqasm_for_gate = gatename_conversion[gate.name]

                    #If gate.qubits is None, gate is assumed to be single-qubit gate
                    #acting in parallel on all qubits.
                    if gate.qubits is None:
                        for q in gate_qubits:
                            openqasm += openqasm_for_gate + ' q[' + str(qubit_conversion[q]) + '];\n'
                        if block_between_gates:
                            openqasm_for_gate += 'barrier '
                            for q in self.line_labels[:-1]:
                                openqasm_for_gate += 'q[{0}], '.format(str(qubit_conversion[q]))
                            openqasm_for_gate += 'q[{0}];\n'.format(str(qubit_conversion[self.line_labels[-1]]))

                    else:
                        for q in gate_qubits:
                            openqasm_for_gate += ' q[' + str(qubit_conversion[q]) + ']'
                            if q != gate_qubits[-1]:
                                openqasm_for_gate += ', '
                        openqasm_for_gate += ';\n'
                        if block_between_gates:
                            openqasm_for_gate += 'barrier '
                            for q in self.line_labels[:-1]:
                                openqasm_for_gate += 'q[{0}], '.format(str(qubit_conversion[q]))
                            openqasm_for_gate += 'q[{0}];\n'.format(str(qubit_conversion[self.line_labels[-1]]))

                else:
                    assert len(gate.qubits) == 1
                    q = gate.qubits[0]
                    # classical_bit = num_IMs_used
                    openqasm_for_gate = "measure q[{0}] -> cr[{1}];\n".format(str(qubit_conversion[q]), num_IMs_used)
                    num_IMs_used += 1

                # Add the openqasm for the gate to the openqasm string.
                openqasm += openqasm_for_gate

                # Keeps track of the qubits that have been accounted for, and checks that hadn't been used
                # although that should already be checked in the .layer_label(), which checks for its a valid
                # circuit layer.
                assert(not set(gate_qubits).issubset(set(qubits_used)))
                qubits_used.extend(gate_qubits)

            # All gates that don't have a non-idle gate acting on them get an idle in the layer.
            if not block_between_gates:
                for q in self.line_labels:
                    if q not in qubits_used:
                        openqasm += 'id' + ' q[' + str(qubit_conversion[q]) + '];\n'

            # Add in a barrier after every circuit layer if block_between_layers==True.
            # Including barriers is critical for QCVV testing, circuits should usually
            # experience minimal "behind-the-scenes" compilation (beyond necessary
            # conversion to native instructions).
            # To do: Add "barrier" as native pygsti circuit instruction, and use for indicating
            # where pragma blocks should be.
            if block_between_layers:
                openqasm += 'barrier '
                for q in self.line_labels[:-1]:
                    openqasm += 'q[{0}], '.format(str(qubit_conversion[q]))
                openqasm += 'q[{0}];\n'.format(str(qubit_conversion[self.line_labels[-1]]))
                # openqasm += ';'

        # Add in a measurement at the end.
        for q in self.line_labels:
            # openqasm += "measure q[{0}] -> cr[{1}];\n".format(str(qubit_conversion[q]), str(qubit_conversion[q]))
            openqasm += "measure q[{0}] -> cr[{1}];\n".format(str(qubit_conversion[q]),
                                                              str(num_IMs_used + qubit_conversion[q]))

        return openqasm

    def simulate(self, model, return_all_outcomes=False):
        """
        Compute the outcome probabilities of this Circuit using `model` as a model for the gates.

        The order of the outcome strings (e.g., '0100') is w.r.t. to the
        ordering of the qubits in the circuit. That is, the ith element of the
        outcome string corresponds to the qubit with label
        `self.qubit_labels[i]`.

        Parameters
        ----------
        model : Model
            A description of the gate and SPAM operations corresponding to the
            labels stored in this Circuit. If this model is over more qubits
            than the circuit, the output will be the probabilities for the qubits
            in the circuit marginalized over the other qubits. But, the simulation
            is over the full set of qubits in the model, and so the time taken for
            the simulation scales with the number of qubits in the model. For
            models whereby "spectator" qubits do not affect the qubits in this
            circuit (such as with perfect gates), more efficient simulations will
            be obtained by first creating a model only over the qubits in this
            circuit.

        return_all_outcomes : bool, optional
            Whether to include outcomes in the returned dictionary that have zero
            probability. When False, the threshold for discarding an outcome as z
            ero probability is 10^-12.

        Returns
        -------
        probs : dictionary
            A dictionary with keys equal to all (`return_all_outcomes` is True) or
            possibly only some (`return_all_outcomes` is False) of the possible
            outcomes, and values that are float probabilities.
        """
        # These results is a dict with strings of outcomes (normally bits) ordered according to the
        # state space ordering in the model.
        results = model.probabilities(self)

        # Mapping from the state-space labels of the model to their indices.
        # (e.g. if model.state_space_labels is [('Qa','Qb')] then sslInds['Qb'] = 1
        # (and 'Qb' may be a circuit line label)
        sslInds = {sslbl: i for i, sslbl in enumerate(model.state_space_labels.labels[0])}
        # Note: we ignore all but the first tensor product block of the state space.

        def process_outcome(outcome):
            """Relabels an outcome tuple and drops state space labels not in the circuit."""
            processed_outcome = []
            for lbl in outcome:  # lbl is a string - an instrument element or POVM effect label, e.g. '010'
                relbl = ''.join([lbl[sslInds[ll]] for ll in self.line_labels])
                processed_outcome.append(relbl)
                #Note: above code *assumes* that each state-space label (and so circuit line label)
                # corresponds to a *single* letter of the instrument/POVM label `lbl`.  This is almost
                # always the case, as state space labels are usually qubits and so effect labels are
                # composed of '0's and '1's.
            return tuple(processed_outcome)

        processed_results = _ld.OutcomeLabelDict()
        for outcome, pr in results.items():
            if return_all_outcomes or pr > 1e-12:  # then process & accumulate pr
                p_outcome = process_outcome(outcome)  # rearranges and drops parts of `outcome`
                if p_outcome in processed_results:  # (may occur b/c processing can map many-to-one)
                    processed_results[p_outcome] += pr  # adding marginalizes the results.
                else:
                    processed_results[p_outcome] = pr

        return processed_results

    def done_editing(self):
        """
        Make this circuit read-only, so that it can be hashed (e.g. used as a dictionary key).

        This is done automatically when attempting to hash a :class:`Circuit`
        for the first time, so there's calling this function can usually be
        skipped (but it's good for code clarity).

        Returns
        -------
        None
        """
        if not self._static:
            self._static = True
            self._labels = tuple([_Label(layer_lbl) for layer_lbl in self._labels])

    def expand_instruments_and_separate_povm(self, model_shlp, observed_outcomes=None):
        """
        Creates a dictionary of :class:`SeparatePOVMCircuit` objects from expanding the instruments of this circuit.

        Each key of the returned dictionary replaces the instruments in this circuit with a selection
        of their members.  (The size of the resulting dictionary is the product of the sizes of
        each instrument appearing in this circuit when `observed_outcomes is None`).  Keys are stored
        as :class:`SeparatePOVMCircuit` objects so it's easy to keep track of which POVM outcomes (effects)
        correspond to observed data.  This function is, for the most part, used internally to process
        a circuit before computing its outcome probabilities.

        Parameters
        ----------
        model_shlp : TODO docstring

        Returns
        -------
        OrderedDict
            A dict whose keys are :class:`SeparatePOVMCircuit` objects and whose
            values are tuples of the outcome labels corresponding to this circuit,
            one per POVM effect held in the key.
        """
        complete_circuit = model_shlp.complete_circuit(self)
        expanded_circuit_outcomes = _collections.OrderedDict()
        povm_lbl = complete_circuit[-1]  # "complete" circuits always end with a POVM label
        circuit_without_povm = complete_circuit[0:len(complete_circuit) - 1]

        def create_tree(lst):
            subs = _collections.defaultdict(list)
            for el in lst:
                if len(el) > 0:
                    subs[el[0]].append(el[1:])
            return {k: create_tree(sub_lst) for k, sub_lst in subs.items()}

        def add_expanded_circuit_outcomes(cir, running_outcomes, ootree, start):
            """
            """
            cir = cir if start == 0 else cir[start:]  # for performance, avoid uneeded slicing
            for k, layer_label in enumerate(cir, start=start):
                components = layer_label.components
                instrument_inds = _np.nonzero([model_shlp._is_primitive_instrument_layer_lbl(component)
                                               for component in components])[0]
                if instrument_inds.size > 0:
                    # This layer contains at least one instrument => recurse with instrument(s) replaced with
                    #  all combinations of their members.
                    component_lookup = {i: comp for i, comp in enumerate(components)}
                    instrument_members = [model_shlp.get_member_labels_for_instrument(components[i])
                                          for i in instrument_inds]  # also components of outcome labels
                    for selected_instrmt_members in _itertools.product(*instrument_members):
                        expanded_layer_lbl = component_lookup.copy()
                        expanded_layer_lbl.update({i: sel for i, sel in zip(instrument_inds, selected_instrmt_members)})
                        expanded_layer_lbl = _Label([expanded_layer_lbl[i] for i in range(len(components))])

                        if ootree is not None:
                            new_ootree = ootree
                            for sel in selected_instrmt_members:
                                new_ootree = new_ootree.get(sel, {})
                            if len(new_ootree) == 0: continue  # no observed outcomes along this outcome-tree path
                        else:
                            new_ootree = None

                        add_expanded_circuit_outcomes(cir[0:k] + Circuit((expanded_layer_lbl,)) + cir[k + 1:],
                                                      running_outcomes + selected_instrmt_members, new_ootree, k + 1)
                    break

            else:  # no more instruments to process: `cir` contains no instruments => add an expanded circuit
                assert(cir not in expanded_circuit_outcomes)  # shouldn't be possible to generate duplicates...
                elabels = model_shlp._effect_labels_for_povm(povm_lbl) if (observed_outcomes is None) \
                    else tuple(ootree.keys())
                outcomes = tuple((running_outcomes + (elabel,) for elabel in elabels))
                expanded_circuit_outcomes[SeparatePOVMCircuit(cir, povm_lbl, elabels)] = outcomes

        ootree = create_tree(observed_outcomes) if observed_outcomes is not None else None  # tree of observed outcomes
        # e.g. [('0','00'), ('0','01'), ('1','10')] ==> {'0': {'00': {}, '01': {}}, '1': {'10': {}}}

        add_expanded_circuit_outcomes(circuit_without_povm, (), ootree, start=0)
        return expanded_circuit_outcomes


class CompressedCircuit(object):
    """
    A "compressed" Circuit that requires less disk space.

    The tuple of circuit layers is compressed using a custom algorithm which looks for
    repeated portions of the circuit.

    One place where CompressedCircuit objects can be useful is when saving
    large lists of long operation sequences in some non-human-readable format (e.g.
    pickle).  CompressedCircuit objects *cannot* be used in place of
    Circuit objects within pyGSTi, and so are *not* useful when manipulating
    and running algorithms which use operation sequences.

    Parameters
    ----------
    circuit : Circuit
        The operation sequence object which is compressed to create
        a new CompressedCircuit object.

    min_len_to_compress : int, optional
        The minimum length string to compress.  If len(circuit)
        is less than this amount its tuple is returned.

    max_period_to_look_for : int, optional
        The maximum period length to use when searching for periodic
        structure within circuit.  Larger values mean the method
        takes more time but could result in better compressing.
    """

    def __init__(self, circuit, min_len_to_compress=20, max_period_to_look_for=20):
        """
        Create a new CompressedCircuit object

        Parameters
        ----------
        circuit : Circuit
            The operation sequence object which is compressed to create
            a new CompressedCircuit object.

        min_len_to_compress : int, optional
            The minimum length string to compress.  If len(circuit)
            is less than this amount its tuple is returned.

        max_period_to_look_for : int, optional
            The maximum period length to use when searching for periodic
            structure within circuit.  Larger values mean the method
            takes more time but could result in better compressing.
        """
        if not isinstance(circuit, Circuit):
            raise ValueError("CompressedCircuits can only be created from existing Circuit objects")
        self._tup = CompressedCircuit.compress_op_label_tuple(
            circuit.layertup, min_len_to_compress, max_period_to_look_for)
        self._str = circuit.str
        self._line_labels = circuit.line_labels
        self._occurrence_id = circuit.occurrence

    def __getstate__(self):
        return self.__dict__

    def __setstate__(self, state_dict):
        for k, v in state_dict.items():
            if k == 'tup':
                self._tup = state_dict['tup']  # backwards compatibility
            elif k == 'str':
                self._str = state_dict['str']  # backwards compatibility
            else:
                if k == "line_labels": k = "_line_labels"  # add underscore
                self.__dict__[k] = v
        if '_line_labels' not in state_dict and "line_labels" not in state_dict:
            self._line_labels = ('*',)

    def expand(self):
        """
        Expands this compressed operation sequence into a Circuit object.

        Returns
        -------
        Circuit
        """
        tup = CompressedCircuit.expand_op_label_tuple(self._tup)
        return Circuit(tup, self._line_labels, editable=False, stringrep=self._str,
                       check=False, occurrence=self._occurrence_id)

    @staticmethod
    def _get_num_periods(circuit, period_len):
        n = 0
        if len(circuit) < period_len: return 0
        while circuit[0:period_len] == circuit[n * period_len:(n + 1) * period_len]:
            n += 1
        return n

    @staticmethod
    def compress_op_label_tuple(circuit, min_len_to_compress=20, max_period_to_look_for=20):
        """
        Compress a operation sequence.

        The result is tuple with a special compressed- gate-string form form
        that is not useable by other GST methods but is typically shorter
        (especially for long operation sequences with a repetative structure)
        than the original operation sequence tuple.

        Parameters
        ----------
        circuit : tuple of operation labels or Circuit
            The operation sequence to compress.

        min_len_to_compress : int, optional
            The minimum length string to compress.  If len(circuit)
            is less than this amount its tuple is returned.

        max_period_to_look_for : int, optional
            The maximum period length to use when searching for periodic
            structure within circuit.  Larger values mean the method
            takes more time but could result in better compressing.

        Returns
        -------
        tuple
            The compressed (or raw) operation sequence tuple.
        """
        circuit = tuple(circuit)  # converts from Circuit or list to tuple if needed
        L = len(circuit)
        if L < min_len_to_compress: return tuple(circuit)
        compressed = ["CCC"]  # list for appending, then make into tuple at the end
        start = 0
        while start < L:
            #print "Start = ",start
            score = _np.zeros(max_period_to_look_for + 1, 'd')
            numperiods = _np.zeros(max_period_to_look_for + 1, _np.int64)
            for periodLen in range(1, max_period_to_look_for + 1):
                n = CompressedCircuit._get_num_periods(circuit[start:], periodLen)
                if n == 0: score[periodLen] = 0
                elif n == 1: score[periodLen] = 4.1 / periodLen
                else: score[periodLen] = _np.sqrt(periodLen) * n
                numperiods[periodLen] = n
            bestPeriodLen = _np.argmax(score)
            n = numperiods[bestPeriodLen]
            bestPeriod = circuit[start:start + bestPeriodLen]
            #print "Scores = ",score
            #print "num per = ",numperiods
            #print "best = %s ^ %d" % (str(bestPeriod), n)
            assert(n > 0 and bestPeriodLen > 0)
            if start > 0 and n == 1 and compressed[-1][1] == 1:
                compressed[-1] = (compressed[-1][0] + bestPeriod, 1)
            else:
                compressed.append((bestPeriod, n))
            start = start + bestPeriodLen * n

        return tuple(compressed)

    @staticmethod
    def expand_op_label_tuple(compressed_op_labels):
        """
        Expand a compressed tuple (created with :method:`compress_op_label_tuple`) into a tuple of operation labels.

        Parameters
        ----------
        compressed_op_labels : tuple
            a tuple in the compressed form created by
            compress_op_label_tuple(...).

        Returns
        -------
        tuple
            A tuple of operation labels specifying the uncompressed operation sequence.
        """
        if len(compressed_op_labels) == 0: return ()
        if compressed_op_labels[0] != "CCC": return compressed_op_labels
        expandedString = []
        for (period, n) in compressed_op_labels[1:]:
            expandedString += period * n
        return tuple(expandedString)


class SeparatePOVMCircuit(object):
    """
    Separately holds a POVM-less :class:`Circuit` object, a POVM label, and a list of effect labels.

    This is often used to hold "expanded" circuits whose instrument labels have been replaced with
    specific instrument members and whose POVMs have simillarly been "expanded" except that we keep
    the entire expanded POVM together in this one data structure.  (There's no especially good reason
    for this other than practicality - that since almost *all* circuits end with a POVM, holding each
    POVM outcome (effect) separately would be very wasteful.
    """
    def __init__(self, circuit_without_povm, povm_label, effect_labels):
        self.circuit_without_povm = circuit_without_povm
        self.povm_label = povm_label
        self.effect_labels = effect_labels

    @property
    def full_effect_labels(self):
        return [(self.povm_label + "_" + el) for el in self.effect_labels]

    def __len__(self):
        return len(self.circuit_without_povm)  # don't count POVM in length, so slicing works as expected

    def __getitem__(self, index):
        return SeparatePOVMCircuit(self.circuit_without_povm[index], self.povm_label, self.effect_labels)

    def __lt__(self, other):  # so we can sort a list of SeparatePOVMCircuits
        return self.circuit_without_povm < other.circuit_without_povm

    def __str__(self):
        return "SeparatePOVM(" + self.circuit_without_povm.str + "," \
            + str(self.povm_label) + "," + str(self.effect_labels) + ")"

    #LATER: add a method for getting the "POVM_effect" labels?<|MERGE_RESOLUTION|>--- conflicted
+++ resolved
@@ -1654,13 +1654,9 @@
                 else:
                     for k in lbl.sslbls: first_free[k] = pos + 1
 
-<<<<<<< HEAD
-        return Circuit._fastinit(tuple(parallel_lbls), self.line_labels, editable=False, occurrence=self.occurrence)
-=======
         # Convert elements of `parallel_lbls` into Labels (needed b/c we use _fastinit below)
         parallel_lbls = [_Label(lbl_list) if len(lbl_list) != 1 else lbl_list[0] for lbl_list in parallel_lbls]
-        return Circuit._fastinit(tuple(parallel_lbls), self.line_labels, editable=False)
->>>>>>> a2dbe5ba
+        return Circuit._fastinit(tuple(parallel_lbls), self.line_labels, editable=False, occurrence=self.occurrence)
 
     def expand_subcircuits(self):
         """
@@ -2019,29 +2015,6 @@
         -------
         Circuit
         """
-<<<<<<< HEAD
-        if not self._static:
-            #Could to this in both cases, but is slow for large static circuits
-            cpy = self.copy(editable=False)  # convert our layers to Labels
-            if not alias_dict: return cpy
-            assert(all([c._static for c in alias_dict.values()])), "Alias dict values must be *static* circuits!"
-            layers = cpy._labels
-            for label, c in alias_dict.items():
-                while label in layers:
-                    i = layers.index(label)
-                    layers = layers[:i] + c._labels + layers[i + 1:]
-            return Circuit._fastinit(layers, self.line_labels, editable=False, occurrence=self.occurrence)
-
-        else:  # static case: so self._labels is a tuple of Labels
-            if not alias_dict: return self  # no copy needed b/c static
-            assert(all([c._static for c in alias_dict.values()])), "Alias dict values must be *static* circuits!"
-            layers = self._labels  # a *tuple*
-            for label, c in alias_dict.items():
-                while label in layers:
-                    i = layers.index(label)
-                    layers = layers[:i] + c._labels + layers[i + 1:]
-            return Circuit._fastinit(layers, self.line_labels, editable=False, occurrence=self.occurrence)
-=======
         static_self = self if self._static else self.copy(editable=False)  # convert our layers to Labels
         if not alias_dict: return static_self
         assert(all([c._static for c in alias_dict.values()])), "Alias dict values must be *static* circuits!"
@@ -2050,8 +2023,7 @@
             while label in layers:
                 i = layers.index(label)
                 layers = layers[:i] + c._labels + layers[i + 1:]
-        return Circuit._fastinit(layers, self.line_labels, editable=False)
->>>>>>> a2dbe5ba
+        return Circuit._fastinit(layers, self.line_labels, editable=False, occurrence=self.occurrence)
 
     #def replace_identity(self, identity, convert_identity_gates = True): # THIS module only
     #    """
