--- conflicted
+++ resolved
@@ -45,17 +45,10 @@
 
     Parameters
     ----------
-<<<<<<< HEAD
     processor_spec : ProcessorSpec
         The processor specification to create a model for.  This object specifies the
         gate names and unitaries for the processor, and their availability on the
         processor.
-=======
-    processor_spec : QubitProcessorSpec
-        The processor to create a model for.  This object specifies the
-        number of qubits, gate names and unitaries, and other aspects of
-        a n-qubit processor.
->>>>>>> 2038f3e0
 
     gatedict : dict
         A dictionary (an `OrderedDict` if you care about insertion order) that
@@ -134,15 +127,6 @@
         If False, then the appropriately parameterized gate objects (often
         dense gates) are used directly.
 
-<<<<<<< HEAD
-    implicit_idle_mode : {'none', 'add_global'}
-        The way idel operations are added implicitly within the created model. `"none"`
-        doesn't add any "extra" idle operations when there is a layer that contains some
-        gates but not gates on all the qudits.  `"add_global"` adds the global idle operation,
-        i.e., the operation for a global idle layer (zero gates - a completely empty layer),
-        to every layer that is simulated, using the global idle as a background idle that always
-        occurs regardless of the operation.
-=======
     implicit_idle_mode : {'none', 'add_global', 'pad_1Q'}
         The way idle operations are added implicitly within the created model. `"none"`
         doesn't add any "extra" idle operations when there is a layer that contains some
@@ -151,7 +135,6 @@
         to every layer that is simulated, using the global idle as a background idle that always
         occurs regardless of the operation.  `"pad_1Q"` applies the 1-qubit idle gate (if one
         exists) to all idling qubits within a circuit layer.
->>>>>>> 2038f3e0
     """
 
     def __init__(self, processor_spec, gatedict, prep_layers=None, povm_layers=None, evotype="default",
@@ -307,14 +290,9 @@
                             self.operation_blks['layers'][_Lbl(gateName, inds)] = embedded_op
 
                             # If a 1Q idle gate (factories not supported yet) then turn this into a global idle
-<<<<<<< HEAD
-                            if gate_is_idle and base_gate.state_space.num_qudits == 1 \
+                            if gate_is_idle and base_gate.state_space.num_qubits == 1 \
                                and global_idle_layer_label is None:
-                                gates_for_auto_global_idle[inds] = embedded_op
-=======
-                            if gate_is_idle and base_gate.state_space.num_qubits == 1:
                                 singleQ_idle_layer_labels[inds] = _Lbl(gateName, inds)  # allow custom setting of this?
->>>>>>> 2038f3e0
 
                     except Exception as e:
                         if on_construction_error == 'warn':
