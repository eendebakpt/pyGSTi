--- conflicted
+++ resolved
@@ -1172,11 +1172,7 @@
             mdl.preps[cur_label] = _state.FullState(
                 _get_liouville_mx(obj), basis)
         elif cur_typ == "TP-PREP":
-<<<<<<< HEAD
-            mdl.preps[cur_label] = _state.TPState(_get_liouville_mx(obj))
-=======
             mdl.preps[cur_label] = _state.TPState(_get_liouville_mx(obj), basis)
->>>>>>> 6fbb5d54
         elif cur_typ == "CPTP-PREP":
             props = obj['properties']
             assert("PureVec" in props and "ErrgenMx" in props)  # must always be Liouville reps!
