--- conflicted
+++ resolved
@@ -223,19 +223,12 @@
     #Add some checks related to the new option to switch up data types:
     if not assume_real:
         if not (float_type is _np.cdouble or float_type is _np.csingle):
-<<<<<<< HEAD
-            raise ValueError(f'Unless working with (known) real-valued quantities only, please select an appropriate complex numpy dtype (either cdouble or csingle)')
-    else:
-        if not (float_type is _np.double or float_type is _np.single):
-            raise ValueError('When assuming real-valued quantities, please select a real-values numpy dtype (either double or single). Specified data type was {float_type.dtype}')
-=======
             printer.log('Selected numpy type: '+ str(float_type.dtype), 1)
             raise ValueError('Unless working with (known) real-valued quantities only, please select an appropriate complex numpy dtype (either cdouble or csingle).')
     else:
         if not (float_type is _np.double or float_type is _np.single):
             printer.log('Selected numpy type: '+ str(float_type.dtype), 1)
             raise ValueError('When assuming real-valued quantities, please select a real-values numpy dtype (either double or single).')
->>>>>>> cd0a5edb
         
     #How many bytes per float?
     FLOATSIZE= float_type(0).itemsize
@@ -1747,14 +1740,9 @@
             [_compute_bulk_twirled_ddd(model, germs_list, tol,
                                        check, germLengths, comm, float_type=float_type)
              for model in model_list]
-<<<<<<< HEAD
         printer.log(f'Numpy Array Data Type: {twirledDerivDaggerDerivList[0].dtype}', 2)
         printer.log("Numpy array data type for twirled derivatives is: "+ str(twirledDerivDaggerDerivList[0].dtype)+
                     " If this isn't what you specified then something went wrong.", 2) 
-=======
-        printer.log("Numpy array data type for twirled derivatives is: "+ str(twirledDerivDaggerDerivList[0].dtype)+
-                    " If this isn't what you specified then something went wrong.", 1) 
->>>>>>> cd0a5edb
                     
         currentDDDList = []
         for i, derivDaggerDeriv in enumerate(twirledDerivDaggerDerivList):
@@ -1806,11 +1794,7 @@
                     temp_DDD = derivDaggerDeriv[0][idx] @ derivDaggerDeriv[2][idx]
                 else:
                     temp_DDD += derivDaggerDeriv[0][idx] @ derivDaggerDeriv[2][idx]
-<<<<<<< HEAD
-                    
-=======
-
->>>>>>> cd0a5edb
+
             currentDDDList.append(temp_DDD)
 
     else:
@@ -3340,14 +3324,7 @@
         #if this prints something bad happened
         if central_mat.shape == (0,0):
             print('central_mat shape: ', central_mat.shape)
-<<<<<<< HEAD
-            print('central_mat: ', central_mat)
-            print('update: ', update)
-            print('U.T: ', U.T)
-            print('beta: ', beta)
-            print('pinv_sqrt_E_beta: ', pinv_sqrt_E_beta)
-=======
->>>>>>> cd0a5edb
+            
         #now calculate the diagonal elements of pinv_E_beta@central_mat@pinv_E_beta.T
         
         #Take the cholesky decomposition of the central matrix
@@ -3396,12 +3373,7 @@
             
         #I have a bunch of intermediate matrices I need to construct. Some of which are used to build up
         #subsequent ones.
-<<<<<<< HEAD
-        beta= U.T@update 
-        
-=======
         beta= U.T@update
->>>>>>> cd0a5edb
         gamma = pinv_R_update.T @ beta.T
         
         #column vector of the original eigenvalues.
@@ -3418,28 +3390,18 @@
             #Is B symmetric or hermitian?
             cholesky_success=False
             print('Cholesky Decomposition Probably Failed. This may be due to a poorly conditioned original Jacobian. Here is some diagnostic info.')
-<<<<<<< HEAD
-            print('Dinv Condition Number: ', _np.linalg.cond(_np.linalg.inv(_np.eye(pinv_R_update.shape[0]) + B@(pinv_E_beta.T@pinv_E_beta)@B)))
-            print('Minimum original eigenvalue: ', _np.min(orig_e))
-                  
-=======
             #What are the eigenvalues of the Dinv matrix?
             print('Dinv Condition Number: ', _np.linalg.cond(_np.linalg.inv(_np.eye(pinv_R_update.shape[0]) + B@(pinv_E_beta.T@pinv_E_beta)@B)))
             print('Minimum original eigenvalue: ', _np.min(orig_e))
             #raise err
-
->>>>>>> cd0a5edb
+            
         if cholesky_success:
             pinv_E_beta_B_Dinv_chol= pinv_E_beta@B@Dinv_chol
             
             #Now construct the two matrices we need:  
             #numpy einsum based approach for the upper left block:
             upper_left_block_diag = _np.einsum('ij,ji->i', pinv_E_beta_B_Dinv_chol, pinv_E_beta_B_Dinv_chol.T) + _np.reshape(orig_e_inv, (len(orig_e), ))
-<<<<<<< HEAD
-            
-=======
-                        
->>>>>>> cd0a5edb
+
             #The lower right seems fast enough as it is for now, but we can try an einsum style direct diagonal
             #calculation if need be.
             lower_right_block= (gamma@(orig_e_inv*gamma.T))+ pinv_R_update.T@pinv_R_update - gamma@pinv_E_beta_B_Dinv_chol@pinv_E_beta_B_Dinv_chol.T@gamma.T
@@ -3680,15 +3642,10 @@
             [_compute_bulk_twirled_ddd(model, germs_list, tol,
                                        check, germLengths, comm, float_type=float_type)
              for model in model_list]
-<<<<<<< HEAD
+
         printer.log(f'Numpy Array Data Type: {twirledDerivDaggerDerivList[0].dtype}', 2)
         printer.log("Numpy array data type for twirled derivatives is: "+ str(twirledDerivDaggerDerivList[0].dtype)+
                     " If this isn't what you specified then something went wrong.",  2) 
-                    
-=======
-        printer.log("Numpy array data type for twirled derivatives is: "+ str(twirledDerivDaggerDerivList[0].dtype)+
-                    " If this isn't what you specified then something went wrong.", 1) 
->>>>>>> cd0a5edb
         currentDDDList = []
         for i, derivDaggerDeriv in enumerate(twirledDerivDaggerDerivList):
             currentDDDList.append(_np.sum(derivDaggerDeriv[_np.where(weights == 1)[0], :, :], axis=0))
@@ -3758,11 +3715,7 @@
                     temp_DDD = derivDaggerDeriv[idx] @ derivDaggerDeriv[idx].T
                 else:
                     temp_DDD += derivDaggerDeriv[idx] @ derivDaggerDeriv[idx].T
-<<<<<<< HEAD
-                    
-=======
-
->>>>>>> cd0a5edb
+
             currentDDDList.append(temp_DDD)
 
     else:  # should be unreachable since we set 'mode' internally above
