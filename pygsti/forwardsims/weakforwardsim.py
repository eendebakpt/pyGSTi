"""
Defines the WeakForwardSimulator calculator class
"""
#***************************************************************************************************
# Copyright 2015, 2019 National Technology & Engineering Solutions of Sandia, LLC (NTESS).
# Under the terms of Contract DE-NA0003525 with NTESS, the U.S. Government retains certain rights
# in this software.
# Licensed under the Apache License, Version 2.0 (the "License"); you may not use this file except
# in compliance with the License.  You may obtain a copy of the License at
# http://www.apache.org/licenses/LICENSE-2.0 or in the LICENSE file in the root pyGSTi directory.
#***************************************************************************************************

import numpy as _np
import time as _time

from pygsti.forwardsims.forwardsim import ForwardSimulator as _ForwardSimulator
from pygsti.baseobjs import outcomelabeldict as _ld


class WeakForwardSimulator(_ForwardSimulator):
    """
    A calculator of circuit outcome probabilities from a "weak" forward simulator
    (i.e. probabilites taken as average frequencies over a number of "shots").

    Due to their ability to only sample outcome probabilities, WeakForwardSimulators
    rely heavily on implementing the _compute_sparse_circuit_outcome_probabilities
    function of ForwardSimulators.
    """

    def __init__(self, shots, model=None, base_seed=None):
        """
        Construct a new WeakForwardSimulator object.

        Parameters
        ----------
        shots: int
            Number of times to run each circuit to obtain an approximate probability
        model : Model
            Optional parent Model to be stored with the Simulator
        base_seed: int, optional
            Base seed for RNG of probabilitic operations during circuit simulation.
            Incremented for every shot such that deterministic seeding behavior can be
            carried out with both serial or MPI execution.
            If not provided, falls back to using time.time() to get a valid seed.
        """
        self.shots = shots
        self.base_seed = base_seed if base_seed is not None else int(_time.time())
        super().__init__(model)

<<<<<<< HEAD
    def _compute_circuit_outcome_for_shot(self, spc_circuit, resource_alloc, time=None, rand_state=None):
=======
    def _compute_circuit_outcome_for_shot(self, circuit, resource_alloc, time=None, rand_state=None):
>>>>>>> 6fbb5d54
        """Compute outcome for a single shot of a circuit.

        Parameters
        ----------
        circuit : Circuit
            A tuple-like object of *simplified* gates (e.g. may include
            instrument elements like 'Imyinst_0') generated by
            Circuit.expand_instruments_and_separate_povm()

        resource_alloc: ResourceAlloc
            Currently not used

        time : float, optional
            The *start* time at which `circuit` is evaluated.

        rand_state: RandomState, optional
            RNG object to use for probabilistic operations

        Returns
        -------
        outcome_label: tuple
            An outcome label for the single shot sampled
        """

        #Default implementation assumes evotype can propagate state vectors, like 'statevec'.
        assert(time is None), "WeakForwardSimulator cannot be used to simulate time-dependent circuits yet"
        assert(resource_alloc is None), "WeakForwardSimulator cannot use a resource_alloc for one shot."

        #prep_label, op_labels, povm_label = self.model.split_circuit(spc_circuit)
        spc_dict = circuit.expand_instruments_and_separate_povm(self.model,
                                                                observed_outcomes=None)  # FUTURE: observed outcomes?
        assert(len(spc_dict) == 1), "Circuits with instruments are not supported by weak forward simulator (yet)"
        spc = next(iter(spc_dict.keys()))  # first & only SeparatePOVMCircuit

        prep_label = spc.circuit_without_povm[0]  # I think this is always present in SeparatePOVMCircuit objects
        op_labels = spc.circuit_without_povm[1:]

        st = self.model.circuit_layer_operator(prep_label, 'prep')._rep.actionable_staterep()
        for op_label in op_labels:
            oprep = self.model._circuit_layer_operator(op_label, 'op')._rep
            st = oprep.acton_random(st, rand_state)

        povmrep = self.model.circuit_layer_operator(spc.povm_label, 'povm')._rep
        if povmrep is None:
            r = rand_state.rand()  # random number in [0,1]
            x = 0
            for elbl, full_elbl in zip(spc.effect_labels, spc.full_effect_labels):
                erep = self.model._circuit_layer_operator(full_elbl, 'povm')._rep
                x += erep.probability(st)  # outcome probability
                if r <= x:
                    return elbl  # outcome label
            raise ValueError("WeakForwardSimulator failure because probabilties add to %f < 1!" % x)
        else:
            return povmrep.sample_outcome(st, rand_state)

        #raise NotImplementedError("WeakForwardSimulator-derived classes should implement this!")

    def _compute_sparse_circuit_outcome_probabilities(self, circuit, resource_alloc, time=None):
        probs = _ld.OutcomeLabelDict()

        comm = None if resource_alloc is None else resource_alloc.comm
        if comm is None:
            # No MPI, just serial execution
            for i in range(self.shots):
                rand_state = _np.random.RandomState(self.base_seed + i)

                outcome = self._compute_circuit_outcome_for_shot(circuit, None, time, rand_state)
                if outcome in probs:
                    probs[outcome] += 1.0 / self.shots
                else:
<<<<<<< HEAD
                    probs[outcome] = 1.0 / self.shots   
=======
                    probs[outcome] = 1.0 / self.shots
>>>>>>> 6fbb5d54
        else:
            # Have a comm, so use MPI to parallelize over shots
            rank = comm.Get_rank()
            size = comm.Get_size()

            shots_per_rank = self.shots // size
            remainder = self.shots % size
            # Take care of any leftover shots
            if rank < remainder:
                shots_per_rank += 1

            # Calculate how many shots other ranks are computing so we get the correct seed offset
            seed_offset = shots_per_rank * rank + min(rank, remainder)

            # Each rank runs their set of shots (with no resource alloc since we are using it at this level)
            outcomes_per_rank = []
            for i in range(shots_per_rank):
                rand_state = _np.random.RandomState(self.base_seed + seed_offset + i)
                outcomes_per_rank.append(self._compute_circuit_outcome_for_shot(circuit, None, time, rand_state))

            # Collect all outcomes
            outcomes = comm.gather(outcomes_per_rank, root=0)
            if rank == 0:
                for opr in outcomes:
                    for outcome in opr:
                        if outcome in probs:
                            probs[outcome] += 1.0 / self.shots
                        else:
                            probs[outcome] = 1.0 / self.shots

            # Distribute final probabilities
            probs = comm.bcast(probs, root=0)

        # Update seed so subsequent circuits have different RNG
        self.base_seed += self.shots

        return probs

    # For WeakForwardSimulator, provide "bulk" interface based on the sparse interface
    # This will be highly inefficient for large numbers of qubits due to the dense storage of outcome probabilities
    # Anything expanding out all effects or creating a COPALayout will be expensive
    def _compute_circuit_outcome_probabilities(self, array_to_fill, circuit, outcomes, resource_alloc, time=None):
        # TODO: Other forward sims have expand_outcomes here, check how to fit that in
        sparse_probs = self._compute_sparse_circuit_outcome_probabilities(circuit, resource_alloc, time)

        for i, outcome in enumerate(outcomes):
            array_to_fill[i] = sparse_probs[outcome]

    def bulk_probs(self, circuits, clip_to=None, resource_alloc=None, smartc=None):
        """
        Construct a dictionary containing the probabilities for an entire list of circuits.

        Parameters
        ----------
        circuits : list of Circuits
            The list of circuits.  May also be a :class:`CircuitOutcomeProbabilityArrayLayout`
            object containing pre-computed quantities that make this function run faster.

        clip_to : 2-tuple, optional
            (min,max) to clip return value if not None.

        resource_alloc : ResourceAllocation, optional
            A resource allocation object describing the available resources and a strategy
            for partitioning them.

        smartc : SmartCache, optional
            A cache object to cache & use previously cached values inside this
            function.

        Returns
        -------
        probs : dictionary
            A dictionary such that `probs[circuit]` is an ordered dictionary of
            outcome probabilities whose keys are outcome labels.
        """
        return {circ: self._compute_sparse_circuit_outcome_probabilities(circ, resource_alloc) for circ in circuits}<|MERGE_RESOLUTION|>--- conflicted
+++ resolved
@@ -47,11 +47,7 @@
         self.base_seed = base_seed if base_seed is not None else int(_time.time())
         super().__init__(model)
 
-<<<<<<< HEAD
-    def _compute_circuit_outcome_for_shot(self, spc_circuit, resource_alloc, time=None, rand_state=None):
-=======
     def _compute_circuit_outcome_for_shot(self, circuit, resource_alloc, time=None, rand_state=None):
->>>>>>> 6fbb5d54
         """Compute outcome for a single shot of a circuit.
 
         Parameters
@@ -122,11 +118,7 @@
                 if outcome in probs:
                     probs[outcome] += 1.0 / self.shots
                 else:
-<<<<<<< HEAD
-                    probs[outcome] = 1.0 / self.shots   
-=======
                     probs[outcome] = 1.0 / self.shots
->>>>>>> 6fbb5d54
         else:
             # Have a comm, so use MPI to parallelize over shots
             rank = comm.Get_rank()
