# pytest.ini
[pytest]
filterwarnings =
    ignore:Created an evaluation tree that is inefficient:UserWarning
    ignore:The function find_sufficient_fiducial_pairs is deprecated:UserWarning
    ignore:invalid escape sequence:DeprecationWarning
    ignore:Using finite differencing to compute LindbladErrorGen derivative!:UserWarning
    ignore:divide by zero encountered in divide:RuntimeWarning
    ignore:divide by zero encountered in log:RuntimeWarning
    ignore:Would have scaled dProd:UserWarning
    ignore:Scaled dProd small in order to keep prod managable:UserWarning
    ignore:hProd is small:UserWarning
    ignore:Scaled hProd small in order to keep prod managable.:UserWarning
<<<<<<< HEAD
=======

>>>>>>> 78719cc8
python_classes = *Tester<|MERGE_RESOLUTION|>--- conflicted
+++ resolved
@@ -11,8 +11,5 @@
     ignore:Scaled dProd small in order to keep prod managable:UserWarning
     ignore:hProd is small:UserWarning
     ignore:Scaled hProd small in order to keep prod managable.:UserWarning
-<<<<<<< HEAD
-=======
 
->>>>>>> 78719cc8
 python_classes = *Tester